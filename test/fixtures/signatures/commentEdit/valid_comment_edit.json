--- conflicted
+++ resolved
@@ -6,10 +6,6 @@
     "commentCid": "QmbKFFGL9EMwdMVrkJUqz2yQAorzUBExchK1qogsU8BJ7e",
     "content": "Just so",
     "reason": "New comment edit",
-<<<<<<< HEAD
-    "content": "Just so",
-=======
->>>>>>> dcb1e1e2
     "signature": {
         "signature": "bfGMCrfT1OWElsSn+SdXgdOVr3fpuwsdiZMGXM8PmVWgLvRXCs40ZlLgk62+Xqa33wmgRzysUFaEDWI+MMe3AQ",
         "publicKey": "rnXv4wh/fpRm6rEw+yX6wYfjRg7wU5lLpk1jwFrLJsg",
