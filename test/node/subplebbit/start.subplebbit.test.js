--- conflicted
+++ resolved
@@ -190,9 +190,7 @@
         await sub.delete();
     });
 
-<<<<<<< HEAD
-    if (!isRpcFlagOn())
-        it(`Subplebbit states are reset if subplebbit.start() throws`, async () => {
+    itSkipIfRpc(`Subplebbit states are reset if subplebbit.start() throws`, async () => {
             const sub = await createSubWithNoChallenge({}, plebbit);
 
             sub._repinCommentsIPFSIfNeeded = () => {
@@ -206,13 +204,8 @@
             expect(sub.startedState).to.equal("stopped");
         });
 
-    if (isRpcFlagOn())
-        it(`rpcLocalSub.start() will receive started updates if there is another instance that's started`, async () => {
-            const sub1 = await createSubWithNoChallenge({}, plebbit);
-=======
     itIfRpc(`rpcLocalSub.start() will receive started updates if there is another instance that's started`, async () => {
         const sub1 = await createSubWithNoChallenge({}, plebbit);
->>>>>>> 433d395b
 
         await sub1.start();
         await resolveWhenConditionIsTrue(sub1, () => typeof sub1.updatedAt === "number");
@@ -366,44 +359,12 @@
 
     it(`A subplebbit doesn't resolve domain when verifying new IPNS record before publishing`);
 
-<<<<<<< HEAD
-    if (!isRpcFlagOn())
-        it(`Subplebbit can publish a new IPNS record with one of its comments having invalid ENS author address`, async () => {
-            const mockPost = await plebbit.createComment({
-                author: { address: "plebbit.eth" },
-                signer: signers[7], // Wrong signer
-                title: "Test publishing with invalid ENS " + Date.now(),
-                subplebbitAddress: subplebbit.address
-            });
-
-            subplebbit.on("error", (err) => {
-                console.log(err);
-            });
-            subplebbit.plebbit.resolveAuthorAddresses = false; // So the post gets accepted
-
-            await publishWithExpectedResult(mockPost, true);
-            subplebbit.plebbit.resolveAuthorAddresses = true;
-
-            expect(mockPost.author.address).to.equal("plebbit.eth");
-
-            await publishRandomPost(subplebbit.address, plebbit); // Stimulate an update
-
-            for (const resolveAuthorAddresses of [true, false]) {
-                subplebbitVerificationCache.clear();
-                const remotePlebbit = await mockRemotePlebbitIpfsOnly({ resolveAuthorAddresses });
-                const loadedSub = await remotePlebbit.getSubplebbit(subplebbit.address);
-                const mockPostInPage = loadedSub.posts.pages.hot.comments.find((comment) => comment.cid === mockPost.cid);
-                if (resolveAuthorAddresses) expect(mockPostInPage.author.address).to.equal(mockPost._signer.address);
-                else expect(mockPostInPage.author.address).to.equal("plebbit.eth");
-            }
-=======
     itSkipIfRpc(`Subplebbit can publish a new IPNS record with one of its comments having invalid ENS author address`, async () => {
         const mockPost = await plebbit.createComment({
             author: { address: "plebbit.eth" },
             signer: signers[7], // Wrong signer
             title: "Test publishing with invalid ENS " + Date.now(),
             subplebbitAddress: subplebbit.address
->>>>>>> 433d395b
         });
 
         subplebbit.on("error", (err) => {
