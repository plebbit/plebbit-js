--- conflicted
+++ resolved
@@ -150,11 +150,7 @@
         comment.removeAllListeners("challenge");
 
         comment.once("challenge", async (challengeMsg) => {
-<<<<<<< HEAD
             comment._clientsManager.publishChallengeAnswer = () => undefined;
-=======
-            tempPlebbit._clientsManager.pubsubPublish = () => undefined;
->>>>>>> 8047212e
 
             await comment.publishChallengeAnswers([]);
             // comment._challengeAnswer should be defined now
