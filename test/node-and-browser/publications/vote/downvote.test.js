import signers from "../../../fixtures/signers.js";
import {
    generateMockVote,
    publishRandomPost,
    publishRandomReply,
    publishWithExpectedResult,
    mockRemotePlebbit,
    resolveWhenConditionIsTrue
} from "../../../../dist/node/test/test-util.js";
import { messages } from "../../../../dist/node/errors.js";
import * as remeda from "remeda";

import chai from "chai";
import { expect, assert } from "chai";
import chaiAsPromised from "chai-as-promised";
chai.use(chaiAsPromised);

const subplebbitAddress = signers[0].address;

const previousVotes = [];
describe(`Test Downvote`, async () => {
    let plebbit, postToVote, replyToVote, signer;
    before(async () => {
        plebbit = await mockRemotePlebbit();
        signer = await plebbit.createSigner();
        postToVote = await publishRandomPost(subplebbitAddress, plebbit, { signer }, false);
        replyToVote = await publishRandomReply(postToVote, plebbit, { signer }, false);
        await Promise.all([postToVote.update(), replyToVote.update()]);
        await resolveWhenConditionIsTrue(postToVote, () => typeof postToVote.updatedAt === "number");
        await resolveWhenConditionIsTrue(replyToVote, () => typeof replyToVote.updatedAt === "number");
    });
    after(async () => {
        await postToVote.stop();
        await replyToVote.stop();
    });

    it("Can downvote a post", async () => {
        const originalDownvote = remeda.clone(postToVote.downvoteCount);
        const vote = await generateMockVote(postToVote, -1, plebbit);
        await publishWithExpectedResult(vote, true);

        await resolveWhenConditionIsTrue(postToVote, () => postToVote.downvoteCount === originalDownvote + 1);

        expect(postToVote.downvoteCount).to.equal(originalDownvote + 1);
        expect(postToVote.upvoteCount).to.equal(0);
        expect(postToVote.author.subplebbit.replyScore).to.equal(0);
        expect(postToVote.author.subplebbit.postScore).to.equal(-1);
        expect(postToVote.author.subplebbit.lastCommentCid).to.equal(replyToVote.cid);
        previousVotes.push(vote);
    });

    it(`Can downvote a reply`, async () => {
        const originalDownvote = remeda.clone(replyToVote.downvoteCount);
        const vote = await generateMockVote(replyToVote, -1, plebbit);
        await publishWithExpectedResult(vote, true);

        await resolveWhenConditionIsTrue(replyToVote, () => replyToVote.downvoteCount === originalDownvote + 1);

        expect(replyToVote.downvoteCount).to.equal(originalDownvote + 1);
        expect(replyToVote.upvoteCount).to.equal(0);
        expect(replyToVote.author.subplebbit.replyScore).to.equal(-1);
        expect(replyToVote.author.subplebbit.postScore).to.equal(-1);
        expect(replyToVote.author.subplebbit.lastCommentCid).to.equal(replyToVote.cid);

        previousVotes.push(vote);
    });

    it("Can change post downvote to upvote", async () => {
        const originalUpvote = remeda.clone(postToVote.upvoteCount);
        const originalDownvote = remeda.clone(postToVote.downvoteCount);
        const vote = await plebbit.createVote({
<<<<<<< HEAD
            ...remeda.omit(previousVotes[0].toJSON(), ["signature"]),
            signer: previousVotes[0]._signer,
=======
            commentCid: previousVotes[0].commentCid,
            subplebbitAddress: previousVotes[0].subplebbitAddress,
            signer: previousVotes[0].signer,
>>>>>>> 433d395b
            vote: 1
        });
        await publishWithExpectedResult(vote, true);

        await resolveWhenConditionIsTrue(postToVote, () => postToVote.upvoteCount === originalUpvote + 1);

        expect(postToVote.upvoteCount).to.equal(originalUpvote + 1);
        expect(postToVote.downvoteCount).to.equal(originalDownvote - 1);
        expect(postToVote.author.subplebbit.postScore).to.equal(1);
        expect(postToVote.author.subplebbit.replyScore).to.equal(-1);
        expect(postToVote.author.subplebbit.lastCommentCid).to.equal(replyToVote.cid);
    });

    it("Can change reply downvote to upvote", async () => {
        const originalUpvote = remeda.clone(replyToVote.upvoteCount);
        const originalDownvote = remeda.clone(replyToVote.downvoteCount);
        const vote = await plebbit.createVote({
<<<<<<< HEAD
            ...remeda.omit(previousVotes[1].toJSON(), ["signature"]),
            signer: previousVotes[1]._signer,
=======
            commentCid: previousVotes[1].commentCid,
            subplebbitAddress: previousVotes[1].subplebbitAddress,
            signer: previousVotes[1].signer,
>>>>>>> 433d395b
            vote: 1
        });
        await publishWithExpectedResult(vote, true);

        await resolveWhenConditionIsTrue(replyToVote, () => replyToVote.upvoteCount === originalUpvote + 1);

        expect(replyToVote.upvoteCount).to.equal(originalUpvote + 1);
        expect(replyToVote.downvoteCount).to.equal(originalDownvote - 1);
        expect(replyToVote.author.subplebbit.postScore).to.equal(1);
        expect(replyToVote.author.subplebbit.replyScore).to.equal(1);
        expect(replyToVote.author.subplebbit.lastCommentCid).to.equal(replyToVote.cid);
    });

    it("plebbit.createVote fails when commentCid is invalid ", async () => {
        await assert.isRejected(
            plebbit.createVote({
                vote: previousVotes[1].vote,
                subplebbitAddress: previousVotes[1].subplebbitAddress,
                signer: previousVotes[1].signer,
                commentCid: "gibbrish"
            }),
            messages.ERR_CID_IS_INVALID
        );
    });

    it(`Subplebbits rejects votes with invalid commentCid`);

    // TODO add a test for spreading Vote instance
});<|MERGE_RESOLUTION|>--- conflicted
+++ resolved
@@ -69,14 +69,9 @@
         const originalUpvote = remeda.clone(postToVote.upvoteCount);
         const originalDownvote = remeda.clone(postToVote.downvoteCount);
         const vote = await plebbit.createVote({
-<<<<<<< HEAD
-            ...remeda.omit(previousVotes[0].toJSON(), ["signature"]),
-            signer: previousVotes[0]._signer,
-=======
             commentCid: previousVotes[0].commentCid,
             subplebbitAddress: previousVotes[0].subplebbitAddress,
             signer: previousVotes[0].signer,
->>>>>>> 433d395b
             vote: 1
         });
         await publishWithExpectedResult(vote, true);
@@ -94,14 +89,9 @@
         const originalUpvote = remeda.clone(replyToVote.upvoteCount);
         const originalDownvote = remeda.clone(replyToVote.downvoteCount);
         const vote = await plebbit.createVote({
-<<<<<<< HEAD
-            ...remeda.omit(previousVotes[1].toJSON(), ["signature"]),
-            signer: previousVotes[1]._signer,
-=======
             commentCid: previousVotes[1].commentCid,
             subplebbitAddress: previousVotes[1].subplebbitAddress,
             signer: previousVotes[1].signer,
->>>>>>> 433d395b
             vote: 1
         });
         await publishWithExpectedResult(vote, true);
