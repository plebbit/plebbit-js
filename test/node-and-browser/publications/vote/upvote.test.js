--- conflicted
+++ resolved
@@ -75,14 +75,9 @@
         const originalUpvote = remeda.clone(postToVote.upvoteCount);
         const originalDownvote = remeda.clone(postToVote.downvoteCount);
         const vote = await plebbit.createVote({
-<<<<<<< HEAD
-            ...remeda.omit(previousVotes[0].toJSON(), ["signature"]),
-            signer: previousVotes[0]._signer,
-=======
             commentCid: previousVotes[0].commentCid,
             signer: previousVotes[0].signer,
             subplebbitAddress: previousVotes[0].subplebbitAddress,
->>>>>>> 433d395b
             vote: -1
         });
         await publishWithExpectedResult(vote, true);
@@ -99,14 +94,9 @@
         const originalUpvote = remeda.clone(replyToVote.upvoteCount);
         const originalDownvote = remeda.clone(replyToVote.downvoteCount);
         const vote = await plebbit.createVote({
-<<<<<<< HEAD
-            ...remeda.omit(previousVotes[1].toJSON(), ["signature"]),
-            signer: previousVotes[1]._signer,
-=======
             commentCid: previousVotes[1].commentCid,
             signer: previousVotes[1].signer,
             subplebbitAddress: previousVotes[1].subplebbitAddress,
->>>>>>> 433d395b
             vote: -1
         });
         await publishWithExpectedResult(vote, true);
@@ -121,16 +111,10 @@
 
     it("Does not throw an error when vote is duplicated", async () => {
         const vote = await plebbit.createVote({
-<<<<<<< HEAD
-            ...remeda.omit(previousVotes[0].toJSON(), ["signature"]),
-            signer: previousVotes[0]._signer,
-            timestamp: timestamp()
-=======
             commentCid: previousVotes[0].commentCid,
             signer: previousVotes[0].signer,
             subplebbitAddress: previousVotes[0].subplebbitAddress,
             vote: previousVotes[0].vote
->>>>>>> 433d395b
         });
         await publishWithExpectedResult(vote, true);
     });
