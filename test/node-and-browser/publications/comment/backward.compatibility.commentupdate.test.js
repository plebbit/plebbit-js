import signers from "../../../fixtures/signers.js";
import {
    getRemotePlebbitConfigs,
    addStringToIpfs,
    resolveWhenConditionIsTrue,
    publishRandomPost,
    generateMockPost,
    publishChallengeVerificationMessageWithEncryption,
    itSkipIfRpc,
    mockRemotePlebbitIpfsOnly
} from "../../../../dist/node/test/test-util.js";
import chai from "chai";
import chaiAsPromised from "chai-as-promised";
import { messages } from "../../../../dist/node/errors.js";
import { _signJson } from "../../../../dist/node/signer/signatures.js";
import validCommentUpdateFixture from "../../../fixtures/signatures/comment/commentUpdate/valid_comment_update.json" assert { type: "json" };
import * as remeda from "remeda";
import { of as calculateIpfsHash } from "typestub-ipfs-only-hash";

chai.use(chaiAsPromised);
const { expect, assert } = chai;

const subplebbitAddress = signers[0].address;

const subWithNoResponseSigner = signers[4]; // this sub will never respond via pubsub

<<<<<<< HEAD
const mockPostToFetchSpecificCommentUpdateCid = async (postToUpdate, commentUpdateCid) => {
    if (postToUpdate._plebbit._updatingComments[postToUpdate.cid]) {
        await postToUpdate.stop();
        // await postToUpdate._plebbit._updatingComments[postToUpdate.cid].stop();
        postToUpdate._plebbit._updatingComments[postToUpdate.cid] = undefined;
    }
    await postToUpdate._setUpNewUpdatingCommentInstance();

    const actualPostToUpdate = postToUpdate._plebbit._updatingComments[postToUpdate.cid];
    delete actualPostToUpdate._rawCommentUpdate;
    delete actualPostToUpdate.updatedAt;
    if (actualPostToUpdate._subplebbitForUpdating?.subplebbit?.updateCid)
        delete actualPostToUpdate._subplebbitForUpdating?.subplebbit?.updateCid;

    if (actualPostToUpdate.clients.ipfsClients) actualPostToUpdate._clientsManager._calculatePathForCommentUpdate = () => commentUpdateCid;
=======
const mockPostToFetchSpecificCommentUpdateCid = (postToUpdate, commentUpdateCid) => {
    if (postToUpdate.clients.kuboRpcClients) postToUpdate._clientsManager._calculatePathForCommentUpdate = () => commentUpdateCid;
>>>>>>> dcb1e1e2
    else {
        // actualPostToUpdate._clientsManager._calculatePathForCommentUpdate = () => commentUpdateCid;
        // it's gateway tests
        const originalFetch = actualPostToUpdate._clientsManager.fetchFromMultipleGateways.bind(actualPostToUpdate._clientsManager);

        actualPostToUpdate._clientsManager.fetchFromMultipleGateways = (loadOpts, validateGatewayResponse) => {
            if (loadOpts.recordPlebbitType === "comment-update")
                return originalFetch(
                    {
                        ...loadOpts,
                        root: commentUpdateCid,
                        path: undefined
                    },
                    validateGatewayResponse
                );
            else return originalFetch(loadOpts, validateGatewayResponse);
        };
    }
};

getRemotePlebbitConfigs().map((config) => {
    describe(`Loading CommentUpdate with extra prop - ${config.name}`, async () => {
        let plebbit, post, subplebbit;
        const extraProps = { extraPropUpdate: "1234" };

        before(async () => {
            plebbit = await config.plebbitInstancePromise();
            subplebbit = await plebbit.getSubplebbit(subplebbitAddress);

            post = await publishRandomPost(subplebbit.address, plebbit);
            await post.update();
            await resolveWhenConditionIsTrue(post, () => typeof post.updatedAt === "number");
            await post.stop();
        });

        after(async () => {
            await post.stop();
        });

        itSkipIfRpc(`Loading CommentUpdate whose extra props are not in signedPropertyNames should throw`, async () => {
            const invalidCommentUpdate = JSON.parse(JSON.stringify(post._rawCommentUpdate));
            Object.assign(invalidCommentUpdate, extraProps);

            const invalidCommentUpdateCid = await addStringToIpfs(JSON.stringify(invalidCommentUpdate));

            await mockPostToFetchSpecificCommentUpdateCid(post, invalidCommentUpdateCid);

            const postToUpdate = await plebbit.getComment(post.cid);
            let updateEmitted = false;
            postToUpdate.once("update", () => (updateEmitted = true));
            const errorPromise = new Promise((resolve) => postToUpdate.once("error", resolve));

            // should emit an error because we did not include extraProp in signedPropertyNames

            await postToUpdate.update();

            const error = await errorPromise;

            await postToUpdate.stop();

            expect(updateEmitted).to.be.false;

            expect(postToUpdate.updatedAt).to.be.undefined; // should not accept the comment update

            if (postToUpdate.clients.kuboRpcClients) {
                expect(error.code).to.equal("ERR_COMMENT_UPDATE_SIGNATURE_IS_INVALID");
                expect(error.details.signatureValidity).to.deep.equal({
                    valid: false,
                    reason: messages.ERR_COMMENT_UPDATE_RECORD_INCLUDES_FIELD_NOT_IN_SIGNED_PROPERTY_NAMES
                });
            } else {
                // gateways
                expect(error.code).to.equal("ERR_FAILED_TO_FETCH_COMMENT_UPDATE_FROM_GATEWAYS");
                expect(error.details.gatewayToError["http://localhost:18080"].code).to.equal("ERR_COMMENT_UPDATE_SIGNATURE_IS_INVALID");
                expect(error.details.gatewayToError["http://localhost:18080"].details.signatureValidity).to.deep.equal({
                    valid: false,
                    reason: messages.ERR_COMMENT_UPDATE_RECORD_INCLUDES_FIELD_NOT_IN_SIGNED_PROPERTY_NAMES
                });
            }
        });
        itSkipIfRpc(`Can load CommentUpdate with extra props if they're included in signedPropertyNames`, async () => {
            const commentUpdateWithExtraProps = JSON.parse(JSON.stringify(post._rawCommentUpdate));
            Object.assign(commentUpdateWithExtraProps, extraProps);

            commentUpdateWithExtraProps.signature = await _signJson(
                [...commentUpdateWithExtraProps.signature.signedPropertyNames, ...Object.keys(extraProps)],
                commentUpdateWithExtraProps,
                signers[0]
            );

            const commentUpdateWithExtraPropsCid = await addStringToIpfs(JSON.stringify(commentUpdateWithExtraProps));

            await mockPostToFetchSpecificCommentUpdateCid(post, commentUpdateWithExtraPropsCid);
            const postToUpdate = await plebbit.getComment(post.cid);

            await postToUpdate.update();

            await resolveWhenConditionIsTrue(postToUpdate, () => typeof postToUpdate.updatedAt === "number");

            await postToUpdate.stop();

            // should accept the comment update because the extra prop is part of signedPropertyNames

            const shapes = [
                postToUpdate,
                postToUpdate._rawCommentUpdate,
                await plebbit.createComment(postToUpdate),
                await plebbit.createComment(JSON.parse(JSON.stringify(postToUpdate)))
            ];

            for (const shape of shapes) expect(shape.extraPropUpdate).to.equal(extraProps.extraPropUpdate);
        });

        itSkipIfRpc(`Can load CommentUpdate with extra props in commentUpdate.author`, async () => {
            const commentUpdateWithExtraProps = JSON.parse(JSON.stringify(post._rawCommentUpdate));
            Object.assign(commentUpdateWithExtraProps.author, extraProps);

            commentUpdateWithExtraProps.signature = await _signJson(
                commentUpdateWithExtraProps.signature.signedPropertyNames,
                commentUpdateWithExtraProps,
                signers[0]
            );

            const commentUpdateWithExtraPropsCid = await addStringToIpfs(JSON.stringify(commentUpdateWithExtraProps));
            await mockPostToFetchSpecificCommentUpdateCid(post, commentUpdateWithExtraPropsCid);

            const postToUpdate = await plebbit.getComment(post.cid);

            await postToUpdate.update();

            await resolveWhenConditionIsTrue(postToUpdate, () => typeof postToUpdate.updatedAt === "number");

            await postToUpdate.stop();

            const shapes = [
                postToUpdate,
                postToUpdate._rawCommentUpdate,
                await plebbit.createComment(postToUpdate),
                await plebbit.createComment(JSON.parse(JSON.stringify(postToUpdate)))
            ];

            for (const commentShape of shapes) expect(commentShape.author.extraPropUpdate).to.equal(extraProps.extraPropUpdate);
        });

        it(`Can load pages with CommentUpdate that has extra props in them`, async () => {
            const commentUpdateWithExtraProps = JSON.parse(JSON.stringify(post._rawCommentUpdate));
            Object.assign(commentUpdateWithExtraProps, extraProps);

            commentUpdateWithExtraProps.signature = await _signJson(
                [...commentUpdateWithExtraProps.signature.signedPropertyNames, ...Object.keys(extraProps)],
                commentUpdateWithExtraProps,
                signers[0]
            );

            const pageIpfs = JSON.parse(await plebbit.fetchCid(subplebbit.posts.pageCids.new));

            pageIpfs.comments.push({
                comment: post._rawCommentIpfs,
                commentUpdate: commentUpdateWithExtraProps
            });

            const pageIpfsCid = await addStringToIpfs(JSON.stringify(pageIpfs));

            const fetchedPage = await subplebbit.posts.getPage(pageIpfsCid); // If this succeeds, it means signature has been verified and everything

            const commentInPageJson = fetchedPage.comments[fetchedPage.comments.length - 1];

            const shapes = [
                commentInPageJson,
                JSON.parse(JSON.stringify(commentInPageJson)),
                await plebbit.createComment(commentInPageJson),
                await plebbit.createComment(await plebbit.createComment(commentInPageJson))
            ];
            for (const shape of shapes) expect(shape.extraPropUpdate).to.equal(extraProps.extraPropUpdate);
        });

        it(`Can load pages with CommentUpdate that has extra props in commentUpdate.author`, async () => {
            const commentUpdateWithExtraProps = JSON.parse(JSON.stringify(post._rawCommentUpdate));
            Object.assign(commentUpdateWithExtraProps.author, extraProps);

            commentUpdateWithExtraProps.signature = await _signJson(
                commentUpdateWithExtraProps.signature.signedPropertyNames,
                commentUpdateWithExtraProps,
                signers[0]
            );

            const pageIpfs = JSON.parse(await plebbit.fetchCid(subplebbit.posts.pageCids.new));

            pageIpfs.comments.push({
                comment: post._rawCommentIpfs,
                commentUpdate: commentUpdateWithExtraProps
            });

            const pageIpfsCid = await addStringToIpfs(JSON.stringify(pageIpfs));

            const fetchedPage = await subplebbit.posts.getPage(pageIpfsCid); // If this succeeds, it means signature has been verified and everything

            const commentInPageJson = fetchedPage.comments[fetchedPage.comments.length - 1];

            const shapes = [
                commentInPageJson,
                JSON.parse(JSON.stringify(commentInPageJson)),
                await plebbit.createComment(commentInPageJson),
                await plebbit.createComment(await plebbit.createComment(commentInPageJson))
            ];
            for (const shape of shapes) expect(shape.author.extraPropUpdate).to.equal(extraProps.extraPropUpdate);
        });
    });

    describe(`Extra props in decryptedChallengeVerification.commentUpdate - ${config.name}`, async () => {
        let plebbit;
        before(async () => {
            plebbit = await config.plebbitInstancePromise();
        });
        it(`Extra props in decryptedVerification.commentUpdate should fail if they're not part of commentUpdate.signature.signedPropertyNames`, async () => {
            const post = await generateMockPost(subWithNoResponseSigner.address, plebbit);

            const commentUpdate = JSON.parse(JSON.stringify(validCommentUpdateFixture));
            const extraProps = { extraProp: 1234 };

            Object.assign(commentUpdate, extraProps);

            const errorPromise = new Promise((resolve) => post.once("error", resolve));

            await post.publish();

            await publishChallengeVerificationMessageWithEncryption(post, subWithNoResponseSigner, {
                commentUpdate,
                comment: { ...post._pubsubMsgToPublish, depth: 0 }
            });

            const error = await errorPromise;

            expect(error.code).to.equal("ERR_SUB_SENT_CHALLENGE_VERIFICATION_WITH_INVALID_COMMENTUPDATE");
            expect(error.details.reason).to.equal(messages["ERR_COMMENT_UPDATE_RECORD_INCLUDES_FIELD_NOT_IN_SIGNED_PROPERTY_NAMES"]);
            await post.stop();
        });
        it(`Extra props in decryptedVerification.commentUpdate should be accepted if they're part of commentUpdate.signature.signedPropertyNames`, async () => {
            const post = await generateMockPost(subWithNoResponseSigner.address, plebbit);

            const mockCommentIpfs = { ...post._pubsubMsgToPublish, depth: 0 };

            const commentUpdate = JSON.parse(JSON.stringify(validCommentUpdateFixture));
            commentUpdate.cid = await calculateIpfsHash(JSON.stringify(mockCommentIpfs));

            const extraProps = { extraProp: 1234 };

            Object.assign(commentUpdate, extraProps);

            commentUpdate.signature = await _signJson(
                remeda.keys.strict(remeda.omit(commentUpdate, ["signature"])),
                commentUpdate,
                subWithNoResponseSigner
            );

            await post.publish();

            const verificationPromise = new Promise((resolve) => post.once("challengeverification", resolve));

            await publishChallengeVerificationMessageWithEncryption(post, subWithNoResponseSigner, {
                commentUpdate,
                comment: mockCommentIpfs
            });

            const challengeVerification = await verificationPromise;
            await post.stop();
            expect(challengeVerification.commentUpdate.extraProp).to.equal(extraProps.extraProp);

            expect(post.extraProp).to.equal(extraProps.extraProp);
        });

        it(`Extra props in decryptedVerification.commentUpdate.author should be accepted`, async () => {
            const post = await generateMockPost(subWithNoResponseSigner.address, plebbit);

            const mockCommentIpfs = { ...post._pubsubMsgToPublish, depth: 0 };

            const commentUpdate = JSON.parse(JSON.stringify(validCommentUpdateFixture));
            commentUpdate.cid = await calculateIpfsHash(JSON.stringify(mockCommentIpfs));

            const extraProps = { extraProp: 1234 };

            Object.assign(commentUpdate.author, extraProps);

            commentUpdate.signature = await _signJson(
                remeda.keys.strict(remeda.omit(commentUpdate, ["signature"])),
                commentUpdate,
                subWithNoResponseSigner
            );

            const verificationPromise = new Promise((resolve) => post.once("challengeverification", resolve));

            await post.publish();

            await publishChallengeVerificationMessageWithEncryption(post, subWithNoResponseSigner, {
                commentUpdate,
                comment: mockCommentIpfs
            });

            const challengeVerification = await verificationPromise;
            await post.stop();
            expect(challengeVerification.commentUpdate.author.extraProp).to.equal(extraProps.extraProp);

            expect(post.author.extraProp).to.equal(extraProps.extraProp);
        });
    });
});<|MERGE_RESOLUTION|>--- conflicted
+++ resolved
@@ -24,7 +24,6 @@
 
 const subWithNoResponseSigner = signers[4]; // this sub will never respond via pubsub
 
-<<<<<<< HEAD
 const mockPostToFetchSpecificCommentUpdateCid = async (postToUpdate, commentUpdateCid) => {
     if (postToUpdate._plebbit._updatingComments[postToUpdate.cid]) {
         await postToUpdate.stop();
@@ -40,10 +39,6 @@
         delete actualPostToUpdate._subplebbitForUpdating?.subplebbit?.updateCid;
 
     if (actualPostToUpdate.clients.ipfsClients) actualPostToUpdate._clientsManager._calculatePathForCommentUpdate = () => commentUpdateCid;
-=======
-const mockPostToFetchSpecificCommentUpdateCid = (postToUpdate, commentUpdateCid) => {
-    if (postToUpdate.clients.kuboRpcClients) postToUpdate._clientsManager._calculatePathForCommentUpdate = () => commentUpdateCid;
->>>>>>> dcb1e1e2
     else {
         // actualPostToUpdate._clientsManager._calculatePathForCommentUpdate = () => commentUpdateCid;
         // it's gateway tests
