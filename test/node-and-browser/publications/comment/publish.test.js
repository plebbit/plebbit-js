import Plebbit from "../../../../dist/node/index.js";
import signers from "../../../fixtures/signers.js";
import {
    generateMockPost,
    publishRandomReply,
    publishWithExpectedResult,
    waitTillCommentIsInParentPages,
    publishRandomPost,
    mockRemotePlebbit,
    findCommentInPage,
    mockGatewayPlebbit,
    generatePostToAnswerMathQuestion,
    itSkipIfRpc
} from "../../../../dist/node/test/test-util.js";
import * as remeda from "remeda";
import { messages } from "../../../../dist/node/errors.js";
import chai from "chai";
import chaiAsPromised from "chai-as-promised";
import { signComment } from "../../../../dist/node/signer/signatures.js";
import { removeUndefinedValuesRecursively } from "../../../../dist/node/util.js";
import { of as calculateIpfsHash } from "typestub-ipfs-only-hash";
import { stringify as deterministicStringify } from "safe-stable-stringify";

chai.use(chaiAsPromised);
const { expect, assert } = chai;

const subplebbitAddress = signers[0].address;
const mathCliSubplebbitAddress = signers[1].address;

describe("publishing comments", async () => {
    let plebbit;

    before(async () => {
        plebbit = await mockRemotePlebbit();
    });

    it("Can publish a post", async () => {
        await publishRandomPost(subplebbitAddress, plebbit, {});
    });

    it(`Can Publish a post with only link`, async () => {
        const link = "https://demo.plebbit.eth.limo";
        const post = await generateMockPost(subplebbitAddress, plebbit, false, { link });
        expect(post.link).to.equal(link);
        await publishWithExpectedResult(post, true);
        await waitTillCommentIsInParentPages(post, plebbit, { link });
    });

    it("Can publish posts and comments with emoji for title and content", async () => {
        const emojiContents = [
            "Hey 👋 Mate.\nCongratulations 🎉, Your Project Listed On CoinGecko.\n\nhttps://www.coingecko.com/en/coins/plebbit\n\nWe have best service for help grow your project.\n\n🌟 CG Watchlist $8 / 1000\n🌟 CG Thumb 👍 Votes \n\n⭐️ CoinGecko Trendings\n    🔘 Reginal Trend\nhttps://www.coingecko.com/en/watchlists/trending-crypto/united-states\n\nUSA, UK, Brazil, India, Philippines, Turkey, Indonesia,\n    \n    🔘 Main & Searches Bar Trend \nhttps://www.coingecko.com/en/watchlists/trending-crypto\n\nTop Spot -   #1 to #3\nHighly probably top #1",
            "Hey \ud83d\udc4b Mate.\nCongratulations \ud83c\udf89, Your Project Listed On CoinGecko.\n\nhttps://www.coingecko.com/en/coins/plebbit\n\nWe have best service for help grow your project.\n\n\ud83c\udf1f CG Watchlist $8 / 1000\n\ud83c\udf1f CG Thumb \ud83d\udc4d Votes \n\n⭐️ CoinGecko Trendings\n    \ud83d\udd18 Reginal Trend\nhttps://www.coingecko.com/en/watchlists/trending-crypto/united-states\n\nUSA, UK, Brazil, India, Philippines, Turkey, Indonesia,\n    \n    \ud83d\udd18 Main & Searches Bar Trend \nhttps://www.coingecko.com/en/watchlists/trending-crypto\n\nTop Spot -   #1 to #3\nHighly probably top #1",
            "Lorem ipsum dolor...\n...there's a mouse on the floor\\s\\s\nand it's running for the door\\s\\s\nin front of the the zombie Moor.\n...thank you, I'll let myself out.\n💂\n",
            " 😜 😀 you will never be fixed"
        ];

        for (const content of emojiContents) {
            const publishedPostContent = await publishRandomPost(subplebbitAddress, plebbit, { content }, true);
            expect(publishedPostContent.content).to.equal(content);
            // TODO add a test for expected cid here, very important

            const publishedPostIpfs = deterministicStringify(publishedPostContent.toJSONIpfs());
            expect(await calculateIpfsHash(publishedPostIpfs)).to.equal(publishedPostContent.cid);

            const remotePost = await plebbit.getComment(publishedPostContent.cid);
            const remotePostIpfs = deterministicStringify(remotePost.toJSONIpfs());
            expect(await calculateIpfsHash(remotePostIpfs)).to.equal(publishedPostContent.cid);
        }
    });

    it(`comment.author.shortAddress is defined throughout publishing`, async () => {
        const post = await generateMockPost(subplebbitAddress, plebbit, false);
        expect(post.author.shortAddress).to.be.a("string").with.length.above(0);
        expect(JSON.parse(JSON.stringify(post)).author.shortAddress)
            .to.be.a("string")
            .with.length.above(0);
        await publishWithExpectedResult(post, true);
        expect(JSON.parse(JSON.stringify(post)).author.shortAddress)
            .to.be.a("string")
            .with.length.above(0);
        await post.update();
        await new Promise((resolve) => post.once("update", resolve));
        expect(JSON.parse(JSON.stringify(post)).author.shortAddress)
            .to.be.a("string")
            .with.length.above(0);
        await post.stop();
    });

    it(`Can publish a post with author.avatar. Can also validate it after publishing`, async () => {
        const commentProps = {
            title: "Random " + Math.random(),
            content: "Random " + Math.random(),
            subplebbitAddress,
            author: {
                address: signers[6].address,
                avatar: {
                    address: "0x890a2e81836e0E76e0F49995e6b51ca6ce6F39ED",
                    chainTicker: "matic",
                    timestamp: 123456,
                    id: "8",
                    signature: {
                        signature:
                            "0x52d29d32fcb1c5b3cd3638ccd67573985c4b01816a5e77fdfb0122488a0fdeb854ca6dae4fbdb0594db88e36ba83e87a321321fcfde498f84310a6b5cd543f3f1c",
                        type: "eip191"
                    }
                }
            }
        };
        const post = await plebbit.createComment({ ...commentProps, signer: signers[6] });

        await publishWithExpectedResult(post, true);
        await waitTillCommentIsInParentPages(post, plebbit, remeda.omit(commentProps, ["author"]));
        const postSubplebbit = await plebbit.getSubplebbit(post.subplebbitAddress);
        // Should have post
        const postInPage = await findCommentInPage(post.cid, postSubplebbit.posts.pageCids.new, postSubplebbit.posts);
        expect(postInPage.author.avatar).to.deep.equal(commentProps.author.avatar);
        expect(postInPage.author.address).to.equal(commentProps.author.address);
    });

    it(`Publish a post with spoiler`, async () => {
        const post = await generateMockPost(subplebbitAddress, plebbit, false, { spoiler: true });

        expect(post.spoiler).to.be.true;

        await publishWithExpectedResult(post, true);
        expect(post.spoiler).to.be.true;
        await waitTillCommentIsInParentPages(post, plebbit, { spoiler: true });
        await post.stop();
    });

    it(`publish a post with author.wallets`, async () => {
        const wallets = {
            eth: {
                address: "rinse12.eth",
                timestamp: Math.round(Date.now() / 1000),
                signature: { type: "eip191", signature: "0xnotactualsignaturejusttosatisfyschema" }
            }
        };
        const post = await generateMockPost(subplebbitAddress, plebbit, false, { author: { wallets } });
        expect(post.author.wallets).to.deep.equal(wallets);
        await publishWithExpectedResult(post, true);
        await waitTillCommentIsInParentPages(post, plebbit);
        const sub = await plebbit.getSubplebbit(post.subplebbitAddress);
        const postInPage = await findCommentInPage(post.cid, sub.posts.pageCids.new, sub.posts);
        expect(postInPage.author.wallets).to.deep.equal(wallets);
        await post.stop();
    });

    it(`Can publish a comment that was created from another comment instance`, async () => {
        const comment1 = await generateMockPost(subplebbitAddress, plebbit);
        const commentToPublish = await plebbit.createComment(comment1);
        await publishWithExpectedResult(commentToPublish, true);
        expect(commentToPublish.toJSONPubsubMessagePublication()).to.deep.equal(comment1.toJSONPubsubMessagePublication());
    });

    it(`Can publish a comment with linkHtmlTagName defined`, async () => {
        const post = await generateMockPost(subplebbitAddress, plebbit, false, { linkHtmlTagName: "img", link: "https://google.com" });
        expect(post.linkHtmlTagName).to.equal("img");
        expect(post.link).to.equal("https://google.com");

        await publishWithExpectedResult(post, true);
        expect(post.linkHtmlTagName).to.equal("img");
        expect(post.link).to.equal("https://google.com");

        const remotePost = await plebbit.getComment(post.cid);
        expect(remotePost.linkHtmlTagName).to.equal("img");
        expect(remotePost.link).to.equal("https://google.com");
    });

    // TODO rewrite this test
    it.skip(`a comment with nested null value doesn't cause issues with pages or signatures`, async () => {
        const post = await generateMockPost(subplebbitAddress, plebbit, false);
        post.author.displayName = null;
        post.signature = await signComment(removeUndefinedValuesRecursively(post.toJSONPubsubMessagePublication()), post._signer, plebbit);
        await publishWithExpectedResult(post, true);
        expect(post.author.displayName).to.be.null;
        await waitTillCommentIsInParentPages(post, plebbit);
        await post.stop();
        expect(post.author.displayName).to.be.null;

        const loadedPost = await plebbit.getComment(post.cid); // should fail if signature is incorrect
        expect(loadedPost.author.displayName).to.be.null;
    });

    it(`A comment with author.wallet = {} doesn't cause issues with pages or signatures`, async () => {
<<<<<<< HEAD
        const post = await generateMockPost(subplebbitAddress, plebbit, false);
        post.author.wallets = {};
        post.signature = await signComment(removeUndefinedValuesRecursively(post.toJSONPubsubMessagePublication()), post._signer, plebbit);
=======
        const post = await generateMockPost(subplebbitAddress, plebbit, false, { author: { wallets: {} } });
        // plebbit.createComment will remove empty {}, so author.wallets will be undefined
        expect(post.author.wallets).to.be.undefined;
>>>>>>> 433d395b
        await publishWithExpectedResult(post, true);
        expect(post.author.wallets).to.be.undefined;
        await waitTillCommentIsInParentPages(post, plebbit);
        await post.stop();
        expect(post.author.wallets).to.be.undefined;

        const loadedPost = await plebbit.getComment(post.cid); // should fail if signature is incorrect
        expect(loadedPost.author.wallets).to.be.undefined;
    });

    itSkipIfRpc(`publish() can be caught if subplebbit failed to load (gateway)`, async () => {
        // RPC exception
        const downPlebbit = await Plebbit({ ipfsGatewayUrls: ["http://127.0.0.1:28080", "http://127.0.0.1:28480"] });
        const post = await generateMockPost(subplebbitAddress, downPlebbit);
        post._getSubplebbitCache = () => undefined;

        await assert.isRejected(post.publish(), messages.ERR_FAILED_TO_FETCH_SUBPLEBBIT_FROM_GATEWAYS);
    });

    it(`publish() can be caught if subplebbit failed to load (P2P or RPC)`);

    itSkipIfRpc(`comment.publish() can be caught if one of the gateways threw 429 status code`, async () => {
        const error429Gateway = `http://localhost:13416`;
        const normalIpfsGateway = `http://localhost:18080`;
        const subAddress = signers[7].address;
        const gatewayPlebbit = await mockGatewayPlebbit({ ipfsGatewayUrls: [error429Gateway, normalIpfsGateway] });
        expect(Object.keys(gatewayPlebbit.clients.ipfsGateways)).to.deep.equal([error429Gateway, normalIpfsGateway]);

        const post = await generateMockPost(subAddress, gatewayPlebbit);

        await assert.isRejected(post.publish(), messages.ERR_FAILED_TO_FETCH_SUBPLEBBIT_FROM_GATEWAYS);
    });

    it(`Can publish a comment whose signature is defined prior to plebbit.createComment()`, async () => {
        const signer = await plebbit.createSigner();
        const props = {
            subplebbitAddress: "12D3KooWN5rLmRJ8fWMwTtkDN7w2RgPPGRM4mtWTnfbjpi1Sh7zR",
            timestamp: Math.round(Date.now() / 1000),
            author: { address: signer.address, displayName: "Mock Author - 1690130836.1711266" + Math.random() },
            protocolVersion: "1.0.0",
            content: "Mock content - 1690130836.1711266" + Math.random(),
            title: "Mock Post - 1690130836.1711266" + Math.random()
        };

        props.signature = await signComment({ ...props, signer }, plebbit);
        const post = await plebbit.createComment(props);
        expect(post.signature).to.deep.equal(props.signature);
        await publishWithExpectedResult(post, true);
        await post.stop();
    });

    itSkipIfRpc(`Can publish a comment when all ipfs gateways are down except one`, async () => {
        const gatewayPlebbit = await mockGatewayPlebbit({
            ipfsGatewayUrls: [
                "http://127.0.0.1:28080", // Not working
                "http://127.0.0.1:28081", // Not working
                "http://127.0.0.1:18083", // Working but does not have the ipns
                "http://127.0.0.1:18080" // Working
            ]
        });

        expect(Object.keys(gatewayPlebbit.clients.ipfsGateways)).to.deep.equal([
            "http://127.0.0.1:28080",
            "http://127.0.0.1:28081",
            "http://127.0.0.1:18083",
            "http://127.0.0.1:18080"
        ]);
        const post = await generateMockPost(subplebbitAddress, gatewayPlebbit);
        await publishWithExpectedResult(post, true);
    });

    itSkipIfRpc(`Can publish a comment when all pubsub providers are down except one`, async () => {
        const tempPlebbit = await mockRemotePlebbit();
        // We're gonna modify this plebbit instance to throw errors when pubsub publish/subscribe is called for two of its pubsub providers (it uses three)
        const pubsubProviders = Object.keys(tempPlebbit.clients.pubsubClients);
        expect(pubsubProviders.length).to.equal(3);

        tempPlebbit.clients.pubsubClients[pubsubProviders[0]]._client.pubsub.publish = () => {
            throw Error("Can't publish");
        };
        tempPlebbit.clients.pubsubClients[pubsubProviders[0]]._client.pubsub.subscribe = () => {
            throw Error("Can't subscribe");
        };

        tempPlebbit.clients.pubsubClients[pubsubProviders[1]]._client.pubsub.publish = () => {
            throw Error("Can't publish");
        };
        tempPlebbit.clients.pubsubClients[pubsubProviders[1]]._client.pubsub.subscribe = () => {
            throw Error("Can't subscribe");
        };
        // Only pubsubProviders [2] is able to publish/subscribe

        const post = await generateMockPost(subplebbitAddress, tempPlebbit);
        await publishWithExpectedResult(post, true);
    });

    itSkipIfRpc(`comment.publish emits an error if provider 1 and 2 are not responding`, async () => {
        const notRespondingPubsubUrl = "http://localhost:15005/api/v0"; // Should take msgs but not respond, never throws errors
        const upPubsubUrl = "http://localhost:15002/api/v0";
        const plebbit = await mockRemotePlebbit({
            pubsubHttpClientsOptions: [notRespondingPubsubUrl, upPubsubUrl]
        });

        const mockPost = await generateMockPost(signers[0].address, plebbit);
        mockPost._publishToDifferentProviderThresholdSeconds = 5;
        mockPost._setProviderFailureThresholdSeconds = 10;

        const expectedStates = {
            [notRespondingPubsubUrl]: ["subscribing-pubsub", "publishing-challenge-request", "waiting-challenge", "stopped"],
            [upPubsubUrl]: ["subscribing-pubsub", "publishing-challenge-request", "waiting-challenge", "stopped"]
        };

        const actualStates = { [notRespondingPubsubUrl]: [], [upPubsubUrl]: [] };

        for (const pubsubUrl of Object.keys(expectedStates))
            mockPost.clients.pubsubClients[pubsubUrl].on("statechange", (newState) => actualStates[pubsubUrl].push(newState));

        let emittedError;
        mockPost.on("error", (err) => {
            if (emittedError) expect.fail("Can't receive the same error twice");
            emittedError = err;
        });
        await mockPost.publish();

        await new Promise((resolve) =>
            setTimeout(
                resolve,
                mockPost._setProviderFailureThresholdSeconds * 1000 + mockPost._publishToDifferentProviderThresholdSeconds * 1000 + 2000
            )
        );

        expect(emittedError).to.be.not.undefined;
        expect(emittedError.code).to.equal("ERR_CHALLENGE_REQUEST_RECEIVED_NO_RESPONSE_FROM_ANY_PROVIDER");

        expect(mockPost.publishingState).to.equal("failed");
        expect(actualStates).to.deep.equal(expectedStates);
        await mockPost.stop();
    });

    itSkipIfRpc(`comment emits and throws errors if all providers fail to publish`, async () => {
        const offlinePubsubUrls = ["http://localhost:23425", "http://localhost:23426"];
        const offlinePubsubPlebbit = await mockRemotePlebbit({
            pubsubHttpClientsOptions: offlinePubsubUrls
        });
        const mockPost = await generateMockPost(signers[1].address, offlinePubsubPlebbit);

        let emittedError;
        mockPost.once("error", (err) => {
            emittedError = err;
        });

        await assert.isRejected(mockPost.publish(), messages.ERR_ALL_PUBSUB_PROVIDERS_THROW_ERRORS);
        expect(emittedError.code).to.equal("ERR_ALL_PUBSUB_PROVIDERS_THROW_ERRORS");

        expect(mockPost.publishingState).to.equal("failed");
        expect(mockPost.clients.pubsubClients[offlinePubsubUrls[0]].state).to.equal("stopped");
        expect(mockPost.clients.pubsubClients[offlinePubsubUrls[1]].state).to.equal("stopped");
    });

    itSkipIfRpc(`comment emits error when provider 1 is not responding and provider 2 throws an error`, async () => {
        // First provider waits, second provider fails to publish
        // second provider should update its state to be stopped, but it should not emit an error until the first provider is done with waiting

        const notRespondingPubsubUrl = "http://localhost:15005/api/v0"; // Should take msgs but not respond, never throws errors
        const offlinePubsubUrl = "http://localhost:23425"; // Will throw errors; can't subscribe or publish
        const offlinePubsubPlebbit = await mockRemotePlebbit({
            pubsubHttpClientsOptions: [notRespondingPubsubUrl, offlinePubsubUrl]
        });
        const mockPost = await generateMockPost(signers[1].address, offlinePubsubPlebbit);
        mockPost._publishToDifferentProviderThresholdSeconds = 5;
        mockPost._setProviderFailureThresholdSeconds = 10;

        let emittedError;
        mockPost.on("error", (err) => {
            if (emittedError) expect.fail("Should not emit an error twice");
            emittedError = err;
        });

        const expectedStates = {
            [notRespondingPubsubUrl]: ["subscribing-pubsub", "publishing-challenge-request", "waiting-challenge", "stopped"],
            [offlinePubsubUrl]: ["subscribing-pubsub", "stopped"]
        };

        const actualStates = { [notRespondingPubsubUrl]: [], [offlinePubsubUrl]: [] };

        for (const pubsubUrl of Object.keys(expectedStates))
            mockPost.clients.pubsubClients[pubsubUrl].on("statechange", (newState) => actualStates[pubsubUrl].push(newState));

        await mockPost.publish();

        await new Promise((resolve) => setTimeout(() => resolve(), mockPost._setProviderFailureThresholdSeconds * 1000));
        expect(emittedError).to.be.not.undefined;
        expect(emittedError.code).to.equal("ERR_CHALLENGE_REQUEST_RECEIVED_NO_RESPONSE_FROM_ANY_PROVIDER");

        expect(mockPost.publishingState).to.equal("failed");
        expect(actualStates).to.deep.equal(expectedStates);
        await mockPost.stop();
    });
});

describe(`Publishing replies`, async () => {
    let post, plebbit;

    const parents = [];

    before(async () => {
        plebbit = await mockRemotePlebbit();
        post = await publishRandomPost(subplebbitAddress, plebbit);
        parents.push(post);
    });

    after(() => [...parents, post].forEach((parent) => parent.stop()));

    it(`Can publish a reply (Comment) with title, content and link defined`, async () => {
        await publishRandomReply(
            post,
            plebbit,
            {
                title: `Test title on Comment ${Date.now()} ${Math.random()}`,
                content: "Random Content" + Math.random(),
                link: "https://plebbit.com"
            },
            true
        );
    });

    [1, 2, 3].map((depth) =>
        it(`Can publish comment with depth = ${depth}`, async () => {
            const parentComment = parents[depth - 1];

            const reply = await publishRandomReply(parentComment, plebbit, { signer: post._signer }, false);
            expect(reply.depth).to.be.equal(depth);

            await waitTillCommentIsInParentPages(
                reply,
                plebbit,
                { ...remeda.omit(reply.toJSONPubsubMessagePublication(), ["author", "spoiler"]), depth },
                true
            );

            await reply.stop();
            parents.push(reply);
        })
    );
});

describe(`comment.publishingState`, async () => {
    let plebbit;
    before(async () => {
        plebbit = await mockRemotePlebbit();
    });

    it(`publishingState is stopped by default`, async () => {
        const comment = await generateMockPost(subplebbitAddress, plebbit);
        expect(comment.publishingState).to.equal("stopped");
    });

    it(`comment.publishingState stays as stopped after calling comment.update()`, async () => {
        const sub = await plebbit.getSubplebbit(subplebbitAddress);
        const commentCid = sub.posts.pages.hot.comments[0].cid;
        const comment = await plebbit.createComment({ cid: commentCid });
        expect(comment.publishingState).to.equal("stopped");
        comment.on("publishingstatechange", (newState) => {
            if (newState !== "stopped") expect.fail("Should not change publishing state");
        });
        await comment.update();
        await new Promise((resolve) => comment.once("update", resolve));
        await new Promise((resolve) => comment.once("update", resolve));
        await comment.stop();
    });

    itSkipIfRpc(`publishing states is in correct order upon publishing a comment with IPFS client (uncached)`, async () => {
        const expectedStates = [
            "fetching-subplebbit-ipns",
            "fetching-subplebbit-ipfs",
            "publishing-challenge-request",
            "waiting-challenge",
            "waiting-challenge-answers",
            "publishing-challenge-answer",
            "waiting-challenge-verification",
            "succeeded"
        ];
        const recordedStates = [];
        const mockPost = await generatePostToAnswerMathQuestion({ subplebbitAddress: mathCliSubplebbitAddress }, plebbit);
        mockPost._getSubplebbitCache = () => undefined;

        mockPost.on("publishingstatechange", (newState) => recordedStates.push(newState));

        await publishWithExpectedResult(mockPost, true);

        expect(recordedStates).to.deep.equal(expectedStates);
        expect(plebbit.eventNames()).to.deep.equal(["error"]); // Make sure events has been unsubscribed from
    });

    itSkipIfRpc(`publishing states is in correct order upon publishing a comment with IPFS client (cached)`, async () => {
        const expectedStates = [
            "publishing-challenge-request",
            "waiting-challenge",
            "waiting-challenge-answers",
            "publishing-challenge-answer",
            "waiting-challenge-verification",
            "succeeded"
        ];
        const recordedStates = [];
        const mathCliSubplebbitAddress = signers[1].address;
        await plebbit.getSubplebbit(mathCliSubplebbitAddress); // address of math cli, we fetch it here to make sure it's cached
        const mockPost = await generatePostToAnswerMathQuestion({ subplebbitAddress: mathCliSubplebbitAddress }, plebbit);

        mockPost.on("publishingstatechange", (newState) => recordedStates.push(newState));

        await publishWithExpectedResult(mockPost, true);

        expect(recordedStates).to.deep.equal(expectedStates);
        expect(plebbit.eventNames()).to.deep.equal(["error"]); // Make sure events has been unsubscribed from
    });

    itSkipIfRpc(`publishing states is in correct order upon publishing a comment to plebbit.eth with IPFS client (uncached)`, async () => {
        const expectedStates = [
            "resolving-subplebbit-address",
            "fetching-subplebbit-ipns",
            "fetching-subplebbit-ipfs",
            "publishing-challenge-request",
            "waiting-challenge",
            "succeeded"
        ];
        const recordedStates = [];
        const mockPost = await generateMockPost("plebbit.eth", plebbit);
        mockPost._getSubplebbitCache = () => undefined;

        mockPost.on("publishingstatechange", (newState) => recordedStates.push(newState));

        await publishWithExpectedResult(mockPost, true);

        expect(recordedStates).to.deep.equal(expectedStates);
        expect(plebbit.eventNames()).to.deep.equal(["error"]); // Make sure events has been unsubscribed from
    });

    itSkipIfRpc(`publishing states is in correct order upon publishing a comment with gateway (cached)`, async () => {
        const gatewayPlebbit = await mockGatewayPlebbit();
        const expectedStates = [
            "publishing-challenge-request",
            "waiting-challenge",
            "waiting-challenge-answers",
            "publishing-challenge-answer",
            "waiting-challenge-verification",
            "succeeded"
        ];
        const recordedStates = [];
        await gatewayPlebbit.getSubplebbit(mathCliSubplebbitAddress); // Make sure it's cached
        const mockPost = await generatePostToAnswerMathQuestion({ subplebbitAddress: mathCliSubplebbitAddress }, gatewayPlebbit);

        mockPost.on("publishingstatechange", (newState) => recordedStates.push(newState));

        await publishWithExpectedResult(mockPost, true);

        expect(recordedStates).to.deep.equal(expectedStates);
        expect(gatewayPlebbit.eventNames()).to.deep.equal(["error"]); // Make sure events has been unsubscribed from
    });

    itSkipIfRpc(`publishing states is in correct order upon publishing a comment with gateway (uncached)`, async () => {
        const gatewayPlebbit = await mockGatewayPlebbit();
        const expectedStates = [
            "fetching-subplebbit-ipns",
            "publishing-challenge-request",
            "waiting-challenge",
            "waiting-challenge-answers",
            "publishing-challenge-answer",
            "waiting-challenge-verification",
            "succeeded"
        ];
        const recordedStates = [];
        const mockPost = await generatePostToAnswerMathQuestion({ subplebbitAddress: mathCliSubplebbitAddress }, gatewayPlebbit);
        mockPost._getSubplebbitCache = () => undefined;

        mockPost.on("publishingstatechange", (newState) => recordedStates.push(newState));

        await publishWithExpectedResult(mockPost, true);

        expect(recordedStates).to.deep.equal(expectedStates);
        expect(gatewayPlebbit.eventNames()).to.deep.equal(["error"]); // Make sure events has been unsubscribed from
    });

    it(`comment.publishingState = 'failed' if user provide incorrect answer`, async () => {
        const mockPost = await generateMockPost(mathCliSubplebbitAddress, plebbit);
        mockPost.removeAllListeners("challenge");

        mockPost.once("challenge", async (challengeMsg) => {
            expect(challengeMsg?.challenges[0]?.challenge).to.be.a("string");
            await mockPost.publishChallengeAnswers(["12345"]); // Wrong answer here
        });

        await publishWithExpectedResult(mockPost, false);

        expect(mockPost.publishingState).to.equal("failed");
        expect(plebbit.eventNames()).to.deep.equal(["error"]); // Make sure events has been unsubscribed from
        await mockPost.stop();
    });

    itSkipIfRpc(`comment.publishingState = 'failed' if pubsub provider is down`, async () => {
        const offlinePubsubUrl = "http://localhost:23425";
        const offlinePubsubPlebbit = await mockRemotePlebbit({
            ipfsHttpClientsOptions: plebbit.ipfsHttpClientsOptions,
            pubsubHttpClientsOptions: [offlinePubsubUrl]
        });
        offlinePubsubPlebbit.on("error", () => {});
        const mockPost = await generateMockPost(signers[1].address, offlinePubsubPlebbit);

        await assert.isRejected(mockPost.publish(), messages.ERR_ALL_PUBSUB_PROVIDERS_THROW_ERRORS);

        expect(mockPost.publishingState).to.equal("failed");
        expect(mockPost.clients.pubsubClients[offlinePubsubUrl].state).to.equal("stopped");
    });
});<|MERGE_RESOLUTION|>--- conflicted
+++ resolved
@@ -183,15 +183,9 @@
     });
 
     it(`A comment with author.wallet = {} doesn't cause issues with pages or signatures`, async () => {
-<<<<<<< HEAD
-        const post = await generateMockPost(subplebbitAddress, plebbit, false);
-        post.author.wallets = {};
-        post.signature = await signComment(removeUndefinedValuesRecursively(post.toJSONPubsubMessagePublication()), post._signer, plebbit);
-=======
         const post = await generateMockPost(subplebbitAddress, plebbit, false, { author: { wallets: {} } });
         // plebbit.createComment will remove empty {}, so author.wallets will be undefined
         expect(post.author.wallets).to.be.undefined;
->>>>>>> 433d395b
         await publishWithExpectedResult(post, true);
         expect(post.author.wallets).to.be.undefined;
         await waitTillCommentIsInParentPages(post, plebbit);
