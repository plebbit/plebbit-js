--- conflicted
+++ resolved
@@ -223,15 +223,6 @@
                 author: { ...pubsubJsonPrior.author, [forbiddenFieldName]: forbiddenFieldsWithValue[forbiddenFieldName] }
             });
 
-<<<<<<< HEAD
-                pubsubJsonAfterChange.signature = await signComment(pubsubJsonAfterChange, post._signer, plebbit);
-                post.toJSONPubsubMessagePublication = () => pubsubJsonAfterChange;
-                post._validateSignature = async () => {}; // Disable signature validation before publishing
-                await publishWithExpectedResult(post, false, messages.ERR_FORBIDDEN_AUTHOR_FIELD);
-            })
-        );
-    });
-=======
             pubsubJsonAfterChange.signature = await signComment({ ...pubsubJsonAfterChange, signer }, plebbit);
             post.toJSONPubsubMessagePublication = () => pubsubJsonAfterChange;
             post._validateSignature = async () => {}; // Disable signature validation before publishing
@@ -239,5 +230,4 @@
             await publishWithExpectedResult(post, false, messages.ERR_PUBLICATION_AUTHOR_HAS_RESERVED_FIELD);
         })
     );
-});
->>>>>>> 433d395b
+});