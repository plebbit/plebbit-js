--- conflicted
+++ resolved
@@ -240,11 +240,7 @@
     numOfPostsToPublish: number;
     startOnlineSub: boolean;
 }): Promise<TestServerSubs> {
-<<<<<<< HEAD
-    const plebbit = await _mockSubplebbitPlebbit(props.signers, remeda.pick(props, ["noData", "dataPath"]));
-=======
-    const plebbit = await _mockSubplebbitPlebbit(props.signers, { ...lodash.pick(props, ["noData", "dataPath"]), publishInterval: 3000, updateInterval: 3000 });
->>>>>>> a7aedf16
+    const plebbit = await _mockSubplebbitPlebbit(props.signers, { ...remeda.pick(props, ["noData", "dataPath"]), publishInterval: 3000, updateInterval: 3000 });
     const signer = await plebbit.createSigner(props.signers[0]);
     const mainSub = await createSubWithNoChallenge({ signer }, plebbit); // most publications will be on this sub
 
@@ -358,21 +354,10 @@
     const plebbit = await mockRemotePlebbit({
         ipfsGatewayUrls: ["http://localhost:18080"],
         plebbitRpcClientsOptions: undefined,
-<<<<<<< HEAD
         ipfsHttpClientsOptions: undefined,
         pubsubHttpClientsOptions: undefined,
         ...plebbitOptions
     });
-=======
-        ...plebbitOptions
-    });
-    delete plebbit.clients.ipfsClients;
-    delete plebbit.ipfsHttpClientsOptions;
-    delete plebbit._clientsManager.clients.ipfsClients;
-    delete plebbit.plebbitRpcClient;
-    delete plebbit.plebbitRpcClientsOptions;
-    plebbit._clientsManager._defaultPubsubProviderUrl = plebbit._clientsManager._defaultIpfsProviderUrl = undefined;
->>>>>>> a7aedf16
     return plebbit;
 }
 
