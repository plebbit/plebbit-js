import { TIMEFRAMES_TO_SECONDS, timestamp } from "../util.js";
import { Comment } from "../publications/comment/comment.js";
import { Plebbit } from "../plebbit.js";
import PlebbitIndex from "../index.js";
import Vote from "../publications/vote.js";
import { RemoteSubplebbit } from "../subplebbit/remote-subplebbit.js";
import { CommentWithCommentUpdate, CreateCommentOptions, PlebbitOptions, PostType, VoteType } from "../types.js";
import assert from "assert";
import { stringify as deterministicStringify } from "safe-stable-stringify";
import { SignerType } from "../signer/constants.js";
import Publication from "../publications/publication.js";
import { v4 as uuidv4 } from "uuid";
import { createMockIpfsClient } from "./mock-ipfs-client.js";
import { BasePages } from "../pages.js";
import { CreateSubplebbitOptions } from "../subplebbit/types.js";
import { EventEmitter } from "events";
import Logger from "@plebbit/plebbit-logger";
import * as remeda from "remeda";

function generateRandomTimestamp(parentTimestamp?: number): number {
    const [lowerLimit, upperLimit] = [typeof parentTimestamp === "number" && parentTimestamp > 2 ? parentTimestamp : 2, timestamp()];

    let randomTimestamp: number = -1;
    while (randomTimestamp === -1) {
        const randomTimeframeIndex = (Object.keys(TIMEFRAMES_TO_SECONDS).length * Math.random()) << 0;
        const tempTimestamp = lowerLimit + Object.values(TIMEFRAMES_TO_SECONDS)[randomTimeframeIndex];
        if (tempTimestamp >= lowerLimit && tempTimestamp <= upperLimit) randomTimestamp = tempTimestamp;
    }

    return randomTimestamp;
}

export async function generateMockPost(
    subplebbitAddress: string,
    plebbit: Plebbit,
    randomTimestamp = false,
    postProps: Partial<CreateCommentOptions> = {}
): Promise<Comment> {
    const postTimestamp = (randomTimestamp && generateRandomTimestamp()) || timestamp();
    const postStartTestTime = Date.now() / 1000 + Math.random();
    const signer = postProps?.signer || (await plebbit.createSigner());
    const post = await plebbit.createComment({
        author: { displayName: `Mock Author - ${postStartTestTime}` },
        title: `Mock Post - ${postStartTestTime}`,
        content: `Mock content - ${postStartTestTime}`,
        signer,
        timestamp: postTimestamp,
        subplebbitAddress,
        ...postProps
    });

    return post;
}

// TODO rework this
export async function generateMockComment(
    parentPostOrComment: Comment,
    plebbit: Plebbit,
    randomTimestamp = false,
    commentProps: Partial<CreateCommentOptions> = {}
): Promise<Comment> {
    if (!["Comment", "Post"].includes(parentPostOrComment.constructor.name))
        throw Error("Need to have parentComment defined to generate mock comment");
    const commentTimestamp = (randomTimestamp && generateRandomTimestamp(parentPostOrComment.timestamp)) || timestamp();
    const commentTime = Date.now() / 1000 + Math.random();
    const signer = commentProps?.signer || (await plebbit.createSigner());
    const comment: Comment = await plebbit.createComment({
        author: { displayName: `Mock Author - ${commentTime}` },
        signer: signer,
        content: `Mock comment - ${commentTime}`,
        parentCid: parentPostOrComment.cid,
        subplebbitAddress: parentPostOrComment.subplebbitAddress,
        timestamp: commentTimestamp,
        ...commentProps
    });

    return comment;
}

export async function generateMockVote(
    parentPostOrComment: Comment,
    vote: -1 | 0 | 1,
    plebbit: Plebbit,
    signer?: SignerType
): Promise<Vote> {
    const voteTime = Date.now() / 1000;
    const commentCid = parentPostOrComment.cid || parentPostOrComment.postCid;
    if (typeof commentCid !== "string") throw Error(`generateMockVote: commentCid (${commentCid}) is not a valid CID`);

    signer = signer || (await plebbit.createSigner());
    const voteObj = await plebbit.createVote({
        author: { displayName: `Mock Author - ${voteTime}` },
        signer: signer,
        commentCid: <string>commentCid,
        vote: vote,
        subplebbitAddress: parentPostOrComment.subplebbitAddress
    });
    voteObj.once("challenge", (challengeMsg) => {
        voteObj.publishChallengeAnswers([]);
    });
    return voteObj;
}

export async function loadAllPages(pageCid: string, pagesInstance: BasePages): Promise<Comment[]> {
    let sortedCommentsPage = await pagesInstance.getPage(pageCid);
    let sortedComments: Comment[] = sortedCommentsPage.comments;
    while (sortedCommentsPage.nextCid) {
        sortedCommentsPage = await pagesInstance.getPage(sortedCommentsPage.nextCid);
        sortedComments = sortedComments.concat(sortedCommentsPage.comments);
    }
    return sortedComments;
}

async function _mockSubplebbitPlebbit(signers: SignerType[], plebbitOptions: PlebbitOptions) {
    const plebbit = await mockPlebbit({ ...plebbitOptions, pubsubHttpClientsOptions: ["http://localhost:15002/api/v0"] });

    for (const pubsubUrl of Object.keys(plebbit.clients.pubsubClients))
        plebbit.clients.pubsubClients[pubsubUrl]._client = createMockIpfsClient();

    return plebbit;
}

async function _startMathCliSubplebbit(signers: SignerType[], plebbit: Plebbit) {
    const signer = await plebbit.createSigner(signers[1]);
    const subplebbit = await plebbit.createSubplebbit({ signer });

    await subplebbit.edit({ settings: { challenges: [{ name: "question", options: { question: "1+1=?", answer: "2" } }] } });

    await subplebbit.start();
    return subplebbit;
}

async function _startEnsSubplebbit(signers: SignerType[], plebbit: Plebbit) {
    const signer = await plebbit.createSigner(signers[3]);
    const subplebbit = await createSubWithNoChallenge({ signer }, plebbit);
    await subplebbit.edit({
        roles: {
            [signers[1].address]: { role: "owner" },
            [signers[2].address]: { role: "admin" },
            [signers[3].address]: { role: "moderator" }
        }
    });
    await subplebbit.start();
    await subplebbit.edit({ address: "plebbit.eth" });
    assert.equal(subplebbit.address, "plebbit.eth");
    return subplebbit;
}

async function _publishPosts(subplebbitAddress: string, numOfPosts: number, plebbit: Plebbit) {
    return Promise.all(new Array(numOfPosts).fill(null).map(() => publishRandomPost(subplebbitAddress, plebbit, {}, false)));
}

async function _publishReplies(parentComment: Comment, numOfReplies: number, plebbit: Plebbit) {
    return Promise.all(new Array(numOfReplies).fill(null).map(() => publishRandomReply(parentComment, plebbit, {}, false)));
}

async function _publishVotesOnOneComment(
    comment: Pick<CommentWithCommentUpdate, "cid" | "subplebbitAddress">,
    votesPerCommentToPublish: number,
    plebbit: Plebbit
) {
    return Promise.all(
        new Array(votesPerCommentToPublish)
            .fill(null)
            .map(() => publishVote(comment.cid, comment.subplebbitAddress, Math.random() > 0.5 ? 1 : -1, plebbit, {}))
    );
}

async function _publishVotes(
    comments: Pick<CommentWithCommentUpdate, "cid" | "depth" | "subplebbitAddress">[],
    votesPerCommentToPublish: number,
    plebbit: Plebbit
) {
    const votes: Vote[] = remeda.flattenDeep(
        await Promise.all(comments.map((comment) => _publishVotesOnOneComment(comment, votesPerCommentToPublish, plebbit)))
    );

    assert.equal(votes.length, votesPerCommentToPublish * comments.length);
    console.log(`${votes.length} votes for ${comments.length} ${comments[0].depth === 0 ? "posts" : "replies"} have been published`);
    return votes;
}

async function _populateSubplebbit(
    subplebbit: RemoteSubplebbit,
    props: {
        signers: SignerType[];
        votesPerCommentToPublish: number;
        numOfCommentsToPublish: number;
        numOfPostsToPublish: number;
    }
) {
    await subplebbit.edit({
        roles: {
            [props.signers[1].address]: { role: "owner" },
            [props.signers[2].address]: { role: "admin" },
            [props.signers[3].address]: { role: "moderator" }
        }
    });
    await new Promise((resolve) => subplebbit.once("update", resolve));
    const posts = await _publishPosts(subplebbit.address, props.numOfPostsToPublish, subplebbit.plebbit); // If no comment[] is provided, we publish posts
    console.log(`Have successfully published ${posts.length} posts`);
    const replies = await _publishReplies(posts[0], props.numOfCommentsToPublish, subplebbit.plebbit);
    console.log(`Have sucessfully published ${replies.length} replies`);
    const postVotes = await _publishVotes(<CommentWithCommentUpdate[]>posts, props.votesPerCommentToPublish, subplebbit.plebbit);
    console.log(`Have sucessfully published ${postVotes.length} votes on ${posts.length} posts`);

    const repliesVotes = await _publishVotes(<CommentWithCommentUpdate[]>replies, props.votesPerCommentToPublish, subplebbit.plebbit);
    console.log(`Have successfully published ${repliesVotes.length} votes on ${replies.length} replies`);
}

type TestServerSubs = {
    // string will be the address
    onlineSub?: string;
    ensSub: string;
    mainSub: string;
    mathSub: string;
};

export async function startOnlineSubplebbit() {
    const onlinePlebbit = await createOnlinePlebbit();

    const onlineSub = await onlinePlebbit.createSubplebbit(); // Will create a new sub that is on the ipfs network

    await onlineSub.edit({ settings: { challenges: [{ name: "question", options: { question: "1+1=?", answer: "2" } }] } });

    await onlineSub.start();

    await new Promise((resolve) => onlineSub.once("update", resolve));
    console.log("Online sub is online on address", onlineSub.address);

    return onlineSub;
}

export async function startSubplebbits(props: {
    signers: SignerType[];
    noData: boolean;
    dataPath: string;
    votesPerCommentToPublish: number;
    numOfCommentsToPublish: number;
    numOfPostsToPublish: number;
    startOnlineSub: boolean;
}): Promise<TestServerSubs> {
    const plebbit = await _mockSubplebbitPlebbit(props.signers, {
<<<<<<< HEAD
        ...remeda.pick(props, ["noData", "dataPath"]),
=======
        ...lodash.pick(props, ["noData", "dataPath"]),
>>>>>>> 5dc668ea
        publishInterval: 3000,
        updateInterval: 3000
    });
    const signer = await plebbit.createSigner(props.signers[0]);
    const mainSub = await createSubWithNoChallenge({ signer }, plebbit); // most publications will be on this sub

    await mainSub.start();
    console.time("populate");
    const [mathSub, ensSub] = await Promise.all([
        _startMathCliSubplebbit(props.signers, plebbit),
        _startEnsSubplebbit(props.signers, plebbit),
        _populateSubplebbit(mainSub, props)
    ]);
    console.timeEnd("populate");

    let onlineSub;
    if (props.startOnlineSub) onlineSub = await startOnlineSubplebbit();
    console.log("All subplebbits and ipfs nodes have been started. You are ready to run the tests");

    return { onlineSub: onlineSub?.address, mathSub: mathSub.address, ensSub: ensSub.address, mainSub: mainSub.address };
}

export async function fetchTestServerSubs() {
    const res = await fetch("http://localhost:14953");
    const resWithType = <TestServerSubs>await res.json();
    return resWithType;
}

export function mockDefaultOptionsForNodeAndBrowserTests() {
    const shouldUseRPC = isRpcFlagOn();

    if (shouldUseRPC) return { plebbitRpcClientsOptions: ["ws://localhost:39652"] };
    else
        return {
            ipfsHttpClientsOptions: ["http://localhost:15001/api/v0"],
            pubsubHttpClientsOptions: [`http://localhost:15002/api/v0`, `http://localhost:42234/api/v0`, `http://localhost:42254/api/v0`]
        };
}

export async function mockPlebbit(plebbitOptions?: PlebbitOptions, forceMockPubsub = false, stubStorage = true, mockResolve = true) {
    const log = Logger("plebbit-js:test-util:mockPlebbit");
    const plebbit = await PlebbitIndex({
        ...mockDefaultOptionsForNodeAndBrowserTests(),
        resolveAuthorAddresses: true,
        publishInterval: 1000,
        updateInterval: 1000,
        ...plebbitOptions
    });

    // if (mockResolve)
    //     plebbit.resolver.resolveTxtRecord = async (address, textRecord, chain, chainProviderUrl) => {
    //         log(
    //             `Attempting to mock resolve address (${address}) textRecord (${textRecord}) chain (${chain}) chainProviderUrl (${chainProviderUrl})`
    //         );
    //         if (address === "plebbit.eth" && textRecord === "subplebbit-address")
    //             return "12D3KooWNMYPSuNadceoKsJ6oUQcxGcfiAsHNpVTt1RQ1zSrKKpo"; // signers[3]
    //         else if (address === "plebbit.eth" && textRecord === "plebbit-author-address")
    //             return "12D3KooWJJcSwMHrFvsFL7YCNDLD95kBczEfkHpPNdxcjZwR2X2Y"; // signers[6]
    //         else if (address === "rpc-edit-test.eth" && textRecord === "subplebbit-address")
    //             return "12D3KooWMZPQsQdYtrakc4D1XtzGXwN1X3DBnAobcCjcPYYXTB6o"; // signers[7]
    //         else if (address === "different-signer.eth" && textRecord === "subplebbit-address")
    //             return (await plebbit.createSigner()).address;
    //         else if (address === "estebanabaroa.eth" && textRecord === "plebbit-author-address")
    //             return "12D3KooWGC8BJJfNkRXSgBvnPJmUNVYwrvSdtHfcsY3ZXJyK3q1z";
    //         else return null;
    //     };

    if (stubStorage) {
        plebbit._storage.getItem = async () => undefined;
        plebbit._storage.setItem = async () => undefined;
    }

    // TODO should have multiple pubsub providers here to emulate a real browser/mobile environment
    if (!plebbitOptions?.pubsubHttpClientsOptions || forceMockPubsub)
        for (const pubsubUrl of Object.keys(plebbit.clients.pubsubClients))
            plebbit.clients.pubsubClients[pubsubUrl]._client = createMockIpfsClient();

    plebbit.on("error", () => {});
    return plebbit;
}

export async function mockRemotePlebbit(plebbitOptions?: PlebbitOptions) {
    const plebbit = await mockPlebbit(plebbitOptions);
    plebbit._canCreateNewLocalSub = () => false;
    return plebbit;
}

export async function createOnlinePlebbit(plebbitOptions?: PlebbitOptions) {
    const plebbit = await PlebbitIndex({
        ipfsHttpClientsOptions: ["http://localhost:15003/api/v0"],
        pubsubHttpClientsOptions: ["http://localhost:15003/api/v0"],
        ...plebbitOptions
    }); // use online ipfs node
    return plebbit;
}

export async function mockRemotePlebbitIpfsOnly(plebbitOptions?: PlebbitOptions) {
    const plebbit = await mockRemotePlebbit({
        ipfsHttpClientsOptions: ["http://localhost:15001/api/v0"],
        plebbitRpcClientsOptions: undefined,
        ...plebbitOptions
    });
    plebbit._canCreateNewLocalSub = () => false;
    return plebbit;
}

export async function mockRpcServerPlebbit(plebbitOptions?: PlebbitOptions) {
    const plebbit = await mockPlebbit(plebbitOptions);
    return plebbit;
}

export async function mockGatewayPlebbit(plebbitOptions?: PlebbitOptions) {
    // Keep only pubsub and gateway
    const plebbit = await mockRemotePlebbit({
        ipfsGatewayUrls: ["http://localhost:18080"],
        plebbitRpcClientsOptions: undefined,
        ipfsHttpClientsOptions: undefined,
        pubsubHttpClientsOptions: undefined,
        ...plebbitOptions
    });
    return plebbit;
}

export async function mockMultipleGatewaysPlebbit(plebbitOptions?: PlebbitOptions) {
    return mockGatewayPlebbit({ ipfsGatewayUrls: [], ...plebbitOptions });
}

export async function publishRandomReply(
    parentComment: Comment,
    plebbit: Plebbit,
    commentProps: Partial<CreateCommentOptions>,
    verifyCommentPropsInParentPages = true
): Promise<Comment> {
    const reply = await generateMockComment(parentComment, plebbit, false, {
        content: `Content ${uuidv4()}`,
        ...commentProps
    });
    await publishWithExpectedResult(reply, true);
    if (verifyCommentPropsInParentPages) await waitTillCommentIsInParentPages(reply.toJSONAfterChallengeVerification(), plebbit);
    return reply;
}

export async function publishRandomPost(
    subplebbitAddress: string,
    plebbit: Plebbit,
    postProps?: Partial<PostType>,
    verifyCommentPropsInParentPages = true
) {
    const post = await generateMockPost(subplebbitAddress, plebbit, false, {
        content: `Random post Content ${uuidv4()}`,
        title: `Random post Title ${uuidv4()}`,
        ...postProps
    });
    await publishWithExpectedResult(post, true);
    if (verifyCommentPropsInParentPages) await waitTillCommentIsInParentPages(post.toJSONAfterChallengeVerification(), plebbit);
    return post;
}

export async function publishVote(
    commentCid: string,
    subplebbitAddress: string,
    vote: 1 | 0 | -1,
    plebbit: Plebbit,
    voteProps?: Partial<VoteType>
) {
    const voteObj = await plebbit.createVote({
        commentCid,
        vote,
        subplebbitAddress,
        signer: voteProps?.signer || (await plebbit.createSigner()),
        ...voteProps
    });
    await publishWithExpectedResult(voteObj, true);
    return voteObj;
}

export async function publishWithExpectedResult(publication: Publication, expectedChallengeSuccess: boolean, expectedReason?: string) {
    let receivedResponse: boolean = false;

    await publication.publish();
    await new Promise((resolve, reject) => {
        setTimeout(() => !receivedResponse && reject(`Publication did not receive any response`), 90000); // throw after 20 seconds if we haven't received a response
        publication.once("challengeverification", (verificationMsg) => {
            receivedResponse = true;
            if (verificationMsg.challengeSuccess !== expectedChallengeSuccess) {
                const msg = `Expected challengeSuccess to be (${expectedChallengeSuccess}) and got (${
                    verificationMsg.challengeSuccess
                }). Reason (${verificationMsg.reason}): ${JSON.stringify(remeda.omit(verificationMsg, ["encrypted", "signature", "challengeRequestId"]))}`;
                reject(msg);
            } else if (expectedReason && expectedReason !== verificationMsg.reason) {
                const msg = `Expected reason to be (${expectedReason}) and got (${verificationMsg.reason}): ${JSON.stringify(
                    remeda.omit(verificationMsg, ["encrypted", "signature", "challengeRequestId"])
                )}`;
                reject(msg);
            } else resolve(1);
        });
    });
}

export async function findCommentInPage(commentCid: string, pageCid: string, pages: BasePages): Promise<Comment | undefined> {
    let currentPageCid: string | undefined = remeda.clone(pageCid);
    while (currentPageCid) {
        const loadedPage = await pages.getPage(currentPageCid);
        const commentInPage = loadedPage.comments.find((c) => c.cid === commentCid);
        if (commentInPage) return commentInPage;
        currentPageCid = loadedPage.nextCid;
    }
    return undefined;
}

export async function waitTillCommentIsInParentPages(
    comment: Pick<CommentWithCommentUpdate, "cid" | "subplebbitAddress" | "depth" | "parentCid">,
    plebbit: Plebbit,
    propsToCheckFor: Partial<CreateCommentOptions> = {},
    checkInAllPages = false
) {
    if (!comment.parentCid) throw Error("waitTillCommentIsInParentPages has to be called with a reply");
    const parent =
        comment.depth === 0
            ? await plebbit.getSubplebbit(comment.subplebbitAddress)
            : await plebbit.createComment({ cid: comment.parentCid });
    await parent.update();
    const pagesInstance = () => (parent instanceof RemoteSubplebbit ? parent.posts : parent.replies);
    let commentInPage: Comment | undefined;
    const isCommentInParentPages = async () => {
        const instance = pagesInstance();
        const repliesPageCid = "new" in instance?.pageCids && instance?.pageCids?.new;
        if (repliesPageCid) commentInPage = await findCommentInPage(comment.cid, repliesPageCid, pagesInstance());
        return Boolean(commentInPage);
    };

    await resolveWhenConditionIsTrue(parent, isCommentInParentPages);

    await parent.stop();

    if (!commentInPage) throw Error("Failed to find comment in page");

    const pagesJson = parent instanceof Comment ? parent.replies.toJSON() : parent.posts.toJSON();

    if (!pagesJson) throw Error("Failed to retrieve pages");

    const pageCids = pagesJson.pageCids;

    const commentKeys = <(keyof CreateCommentOptions)[]>Object.keys(propsToCheckFor);

    if (checkInAllPages)
        for (const pageCid of Object.values(pageCids)) {
            const commentInPage = await findCommentInPage(comment.cid, pageCid, pagesInstance());
            if (!commentInPage) throw Error("Failed to find comment in page");
            for (const commentKey of commentKeys) {
                if (deterministicStringify(commentInPage[commentKey]) !== deterministicStringify(propsToCheckFor[commentKey]))
                    throw Error(`commentInPage[${commentKey}] is incorrect`);
            }
        }
    else
        for (const commentKey of commentKeys)
            if (deterministicStringify(commentInPage[commentKey]) !== deterministicStringify(propsToCheckFor[commentKey]))
                throw Error(`commentInPage[${commentKey}] is incorrect`);
}

export async function createSubWithNoChallenge(props: CreateSubplebbitOptions, plebbit: Plebbit) {
    const sub = await plebbit.createSubplebbit(props);
    await sub.edit({ settings: { challenges: undefined } }); // No challenge
    return sub;
}

export async function generatePostToAnswerMathQuestion(props: CreateCommentOptions, plebbit: Plebbit) {
    const mockPost = await generateMockPost(props.subplebbitAddress, plebbit, false, props);
    mockPost.removeAllListeners();
    mockPost.once("challenge", (challengeMessage) => {
        mockPost.publishChallengeAnswers(["2"]);
    });

    return mockPost;
}

export function isRpcFlagOn(): boolean {
    const isPartOfProcessEnv = globalThis?.["process"]?.env?.["USE_RPC"] === "1";
    // const isPartOfKarmaArgs = globalThis?.["__karma__"]?.config?.config?.["USE_RPC"] === "1";
    const isRpcFlagOn = isPartOfProcessEnv;
    return isRpcFlagOn;
}

export async function resolveWhenConditionIsTrue(toUpdate: EventEmitter, predicate: () => Promise<boolean>) {
    // should add a timeout?
    if (!(await predicate()))
        await new Promise((resolve) => {
            toUpdate.on("update", async () => {
                const conditionStatus = await predicate();
                if (conditionStatus) resolve(conditionStatus);
            });
        });
}<|MERGE_RESOLUTION|>--- conflicted
+++ resolved
@@ -241,11 +241,7 @@
     startOnlineSub: boolean;
 }): Promise<TestServerSubs> {
     const plebbit = await _mockSubplebbitPlebbit(props.signers, {
-<<<<<<< HEAD
         ...remeda.pick(props, ["noData", "dataPath"]),
-=======
-        ...lodash.pick(props, ["noData", "dataPath"]),
->>>>>>> 5dc668ea
         publishInterval: 3000,
         updateInterval: 3000
     });
