--- conflicted
+++ resolved
@@ -1,25 +1,7 @@
 //@ts-expect-error
 import TinyCache from "tinycache";
 import QuickLRU from "quick-lru";
-<<<<<<< HEAD
-import {
-    testVote,
-    testReply,
-    testPost,
-    testScore,
-    testFirstCommentTimestamp,
-    testRole,
-    testCommentEdit,
-    testCommentModeration,
-    isPost,
-    isReply,
-    isVote,
-    isCommentEdit,
-    isCommentModeration
-} from "./utils.js";
-=======
 import { testScore, testFirstCommentTimestamp, testRole, testPublicationType } from "./utils.js";
->>>>>>> b09bd80b
 import { testRateLimit } from "./rate-limiter.js";
 import type { Challenge, ChallengeResult, SubplebbitChallenge, Exclude, SubplebbitSettings } from "../../../../../subplebbit/types.js";
 import type { DecryptedChallengeRequestMessageTypeWithSubplebbitAuthor } from "../../../../../pubsub-messages/types.js";
@@ -60,11 +42,7 @@
             typeof exclude.publication?.replyScore !== "number" &&
             typeof exclude.firstCommentTimestamp !== "number" &&
             !exclude.address?.length &&
-<<<<<<< HEAD
-            exclude.publication === undefined &&
-=======
             exclude.publicationType === undefined &&
->>>>>>> b09bd80b
             exclude.rateLimit === undefined &&
             !exclude.role?.length
         ) {
@@ -76,22 +54,23 @@
         if (exclude.publication?.post && isPost(request)) {
             return true;
         }
-<<<<<<< HEAD
         if (exclude.publication?.reply && isReply(request)) {
             return true;
         }
         if (exclude.publication?.vote && isVote(request)) {
             return true;
         }
-        if (exclude.publication?.commentEdit && isCommentEdit(request)) {
-            return true;
-=======
         if (!testPublicationType(exclude.publicationType, request)) {
             shouldExclude = false;
->>>>>>> b09bd80b
-        }
-        if (exclude.publication?.commentModeration && isCommentModeration(request)) {
-            return true;
+        }
+        if (!testRateLimit(exclude, request)) {
+            shouldExclude = false;
+        }
+        if (exclude.address && !exclude.address.includes(author.address)) {
+            shouldExclude = false;
+        }
+        if (Array.isArray(exclude.role) && !testRole(exclude.role, publication.author.address, subplebbit?.roles)) {
+            shouldExclude = false;
         }
 
         if (testRateLimit(exclude, request)) {
