import { POSTS_SORT_TYPES, REPLIES_SORT_TYPES, TIMEFRAMES_TO_SECONDS, timestamp } from "../../../util.js";
import { LocalSubplebbit } from "./local-subplebbit.js";
import assert from "assert";
import {
    CommentsTableRow,
    CommentUpdatesRow,
    CommentWithCommentUpdate,
    PageIpfs,
    PagesTypeIpfs,
    PostSortName,
    PostsPagesTypeIpfs,
    RepliesPagesTypeIpfs,
    ReplySortName,
    SortProps
} from "../../../types.js";
import Logger from "@plebbit/plebbit-logger";
<<<<<<< HEAD
import * as remeda from "remeda";
=======
import lodash from "lodash";
import { cleanUpBeforePublishing } from "../../../signer/signatures.js";
>>>>>>> a7aedf16

export type PageOptions = {
    excludeRemovedComments: boolean;
    excludeDeletedComments: boolean;
    excludeCommentsWithDifferentSubAddress: boolean;
    parentCid: string | null;
    pageSize: number;
};

type PageGenerationRes = Partial<Record<PostSortName | ReplySortName, { pages: PageIpfs[]; cids: string[] }>>;

export class SortHandler {
    subplebbit: LocalSubplebbit;

    constructor(subplebbit: SortHandler["subplebbit"]) {
        this.subplebbit = subplebbit;
    }

    private async commentChunksToPages(
        chunks: { comment: CommentsTableRow; update: CommentUpdatesRow }[][],
        sortName: PostSortName | ReplySortName
    ): Promise<PageGenerationRes> {
        assert(chunks.length > 0);

        const listOfPage: PageIpfs[] = new Array(chunks.length);
        const cids: string[] = new Array(chunks.length);
        const chunksWithReplies: PageIpfs["comments"][] = await Promise.all(
            chunks.map(async (chunk) => {
                return await Promise.all(
                    chunk.map(async (commentProps) => {
                        const comment = await this.subplebbit.plebbit.createComment(commentProps.comment);
                        return comment.toJSONPagesIpfs(commentProps.update);
                    })
                );
            })
        );
        for (let i = chunksWithReplies.length - 1; i >= 0; i--) {
            const pageIpfs: PageIpfs = cleanUpBeforePublishing({ nextCid: cids[i + 1], comments: chunksWithReplies[i] });
            cids[i] = (await this.subplebbit.clientsManager.getDefaultIpfs()._client.add(JSON.stringify(pageIpfs))).path;
            listOfPage[i] = pageIpfs;
        }
        return { [sortName]: { pages: listOfPage, cids } };
    }

    // Resolves to sortedComments
    async sortComments(
        comments: { comment: CommentsTableRow; update: CommentUpdatesRow }[],
        sortName: PostSortName | ReplySortName,
        options: PageOptions
    ): Promise<PageGenerationRes | undefined> {
        if (comments.length === 0) return undefined;
        const sortProps: SortProps = options.parentCid
            ? REPLIES_SORT_TYPES[<ReplySortName>sortName]
            : POSTS_SORT_TYPES[<PostSortName>sortName];
        if (typeof sortProps.score !== "function") throw Error(`SortProps[${sortName}] is not defined`);

        let activeScores: Record<string, number>;

        if (sortName === "active") {
            activeScores = {};
            for (const comment of comments)
                activeScores[comment.comment.cid] = await this.subplebbit.dbHandler.queryActiveScore(comment.comment);
        }

        const scoreSort = (
            obj1: { comment: CommentsTableRow; update: CommentUpdatesRow },
            obj2: { comment: CommentsTableRow; update: CommentUpdatesRow }
        ) => {
            if (activeScores) {
                // Make exception for active sorting because it has a different mechanism for sorting
                return activeScores[obj2.comment.cid] - activeScores[obj1.comment.cid];
            }
            const score1 = sortProps.score(obj1);
            const score2 = sortProps.score(obj2);
            return score2 - score1;
        };

        const pinnedComments = comments.filter((obj) => obj.update.pinned === true).sort(scoreSort);

        let unpinnedComments = comments.filter((obj) => !obj.update.pinned).sort(scoreSort);
        if (sortProps.timeframe) {
            const timestampLower: number = timestamp() - TIMEFRAMES_TO_SECONDS[sortProps.timeframe];
            unpinnedComments = unpinnedComments.filter((obj) => obj.comment.timestamp >= timestampLower);
        }

        const commentsSorted = pinnedComments.concat(unpinnedComments);

        if (commentsSorted.length === 0) return undefined;

        const commentsChunks = remeda.chunk(commentsSorted, options.pageSize);

        const res = await this.commentChunksToPages(commentsChunks, sortName);

        const listOfPage = Object.values(res)[0].pages;

        const expectedNumOfPages = Math.ceil(commentsSorted.length / options.pageSize);
        assert.equal(
            listOfPage.length,
            expectedNumOfPages,
            `Should generate ${expectedNumOfPages} pages for sort ${sortName} while it generated ${listOfPage.length}`
        );

        return res;
    }

    private _generationResToPages(res: (PageGenerationRes | undefined)[]): PagesTypeIpfs | undefined {
        const filteredGeneratedPages = res.filter(Boolean); // Take out undefined values
        if (filteredGeneratedPages.length === 0) return undefined;
        const mergedObject: PageGenerationRes = Object.assign({}, ...filteredGeneratedPages);
        return {
            pages: Object.assign({}, ...Object.entries(mergedObject).map(([sortName, pages]) => ({ [sortName]: pages.pages[0] }))),
            pageCids: Object.assign({}, ...Object.entries(mergedObject).map(([sortName, pages]) => ({ [sortName]: pages.cids[0] })))
        };
    }

    private async _generateSubplebbitPosts(pageOptions: PageOptions): Promise<PostsPagesTypeIpfs | undefined> {
        // Sorting posts on a subplebbit level
        const rawPosts = await this.subplebbit.dbHandler.queryCommentsForPages(pageOptions);

        if (rawPosts.length === 0) return undefined;

        const sortResults = await Promise.all(
            remeda.keys.strict(POSTS_SORT_TYPES).map((sortName) => this.sortComments(rawPosts, sortName, pageOptions))
        );

        return <PostsPagesTypeIpfs>this._generationResToPages(sortResults);
    }

    private async _generateCommentReplies(comment: Pick<CommentWithCommentUpdate, "cid">): Promise<RepliesPagesTypeIpfs | undefined> {
        const pageOptions: PageOptions = {
            excludeCommentsWithDifferentSubAddress: true,
            excludeDeletedComments: false,
            excludeRemovedComments: false,
            parentCid: comment.cid,
            pageSize: 50
        };

        const comments = await this.subplebbit.dbHandler.queryCommentsForPages(pageOptions);

        const sortResults = await Promise.all(
            remeda.keys.strict(REPLIES_SORT_TYPES).map((sortName) => this.sortComments(comments, sortName, pageOptions))
        );

        return <RepliesPagesTypeIpfs>this._generationResToPages(sortResults);
    }

    async generateRepliesPages(comment: Pick<CommentWithCommentUpdate, "cid">): Promise<RepliesPagesTypeIpfs | undefined> {
        const log = Logger("plebbit-js:sort-handler:generateRepliesPages");

        const pages = await this._generateCommentReplies(comment);
        // TODO assert here

        return pages;
    }

    async generateSubplebbitPosts(): Promise<PostsPagesTypeIpfs | undefined> {
        const pageOptions: PageOptions = {
            excludeCommentsWithDifferentSubAddress: true,
            excludeDeletedComments: true,
            excludeRemovedComments: true,
            parentCid: null,
            pageSize: 50
        };

        return this._generateSubplebbitPosts(pageOptions);
    }

    toJSON() {
        return undefined;
    }
}<|MERGE_RESOLUTION|>--- conflicted
+++ resolved
@@ -14,12 +14,9 @@
     SortProps
 } from "../../../types.js";
 import Logger from "@plebbit/plebbit-logger";
-<<<<<<< HEAD
-import * as remeda from "remeda";
-=======
 import lodash from "lodash";
 import { cleanUpBeforePublishing } from "../../../signer/signatures.js";
->>>>>>> a7aedf16
+import * as remeda from "remeda";
 
 export type PageOptions = {
     excludeRemovedComments: boolean;
