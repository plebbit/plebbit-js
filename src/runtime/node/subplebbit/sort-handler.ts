--- conflicted
+++ resolved
@@ -134,11 +134,7 @@
         return <PostsPagesTypeIpfs>this._generationResToPages(sortResults);
     }
 
-<<<<<<< HEAD
-    async generateRepliesPages(comment: Pick<CommentIpfsWithCid, "cid">): Promise<RepliesPagesTypeIpfs | undefined> {
-=======
     private async _generateCommentReplies(comment: Pick<CommentIpfsWithCidDefined, "cid">): Promise<RepliesPagesTypeIpfs | undefined> {
->>>>>>> 433d395b
         const pageOptions: PageOptions = {
             excludeCommentsWithDifferentSubAddress: true,
             excludeDeletedComments: false,
@@ -147,21 +143,17 @@
             pageSize: 50
         };
 
-<<<<<<< HEAD
-        const rawReplies = await this.subplebbit.dbHandler.queryCommentsForPages(pageOptions);
+        const rawReplies = await this.subplebbit._dbHandler.queryCommentsForPages(pageOptions);
         if (rawReplies.length === 0) return undefined;
-=======
-        const comments = await this.subplebbit._dbHandler.queryCommentsForPages(pageOptions);
->>>>>>> 433d395b
 
         const sortResults: (PageGenerationRes | undefined)[] = [];
 
         for (const sortName of remeda.keys.strict(REPLIES_SORT_TYPES))
             sortResults.push(await this.sortComments(rawReplies, sortName, pageOptions));
 
-<<<<<<< HEAD
         return <RepliesPagesTypeIpfs>this._generationResToPages(sortResults);
-=======
+    }
+
     async generateRepliesPages(comment: Pick<CommentIpfsWithCidDefined, "cid">): Promise<RepliesPagesTypeIpfs | undefined> {
         const log = Logger("plebbit-js:sort-handler:generateRepliesPages");
 
@@ -181,7 +173,6 @@
         };
 
         return this._generateSubplebbitPosts(pageOptions);
->>>>>>> 433d395b
     }
 
     toJSON() {
