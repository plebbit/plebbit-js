import Logger from "@plebbit/plebbit-logger";
import { Plebbit } from "../../../plebbit.js";
import {
    Challenge,
    CreateSubplebbitOptions,
    InternalSubplebbitType,
    SubplebbitEditOptions,
    SubplebbitIpfsType,
    SubplebbitRole,
    SubplebbitSettings
} from "../../../subplebbit/types.js";
import { LRUCache } from "lru-cache";
import { SortHandler } from "./sort-handler.js";
import { DbHandler } from "./db-handler.js";
import { of as calculateIpfsHash } from "typestub-ipfs-only-hash";

import {
    doesDomainAddressHaveCapitalLetter,
    genToArray,
    isLinkOfMedia,
    isLinkValid,
    isStringDomain,
    removeKeysWithUndefinedValues,
    removeNullUndefinedEmptyObjectsValuesRecursively,
    removeUndefinedValuesRecursively,
    throwWithErrorCode,
    timestamp
} from "../../../util.js";
import { STORAGE_KEYS } from "../../../constants.js";
import { stringify as deterministicStringify } from "safe-stable-stringify";
import { PlebbitError } from "../../../plebbit-error.js";
import type {
    AuthorCommentEditOptions,
    ChallengeAnswerMessageType,
    ChallengeMessageType,
    ChallengeRequestCommentEditWithSubplebbitAuthor,
    ChallengeRequestCommentWithSubplebbitAuthor,
    ChallengeRequestMessageType,
    ChallengeRequestVoteWithSubplebbitAuthor,
    ChallengeVerificationMessageType,
    CommentEditPubsubMessage,
    CommentIpfsWithCid,
    CommentType,
    CommentUpdate,
    CommentUpdatesRow,
    CommentsTableRow,
    DecryptedChallenge,
    DecryptedChallengeAnswer,
    DecryptedChallengeAnswerMessageType,
    DecryptedChallengeRequest,
    DecryptedChallengeRequestMessageType,
    DecryptedChallengeRequestMessageTypeWithSubplebbitAuthor,
    IpfsHttpClientPubsubMessage,
    ModeratorCommentEditOptions,
    VotePubsubMessage,
    DecryptedChallengeVerificationMessageTypeWithSubplebbitAuthor,
    VoteType,
    CommentPubsubMessage,
    ChallengeRequestPostWithSubplebbitAuthor
} from "../../../types.js";
import {
    ValidationResult,
    cleanUpBeforePublishing,
    signChallengeMessage,
    signChallengeVerification,
    signCommentUpdate,
    signSubplebbit,
    verifyChallengeAnswer,
    verifyChallengeRequest,
    verifyCommentEdit,
    verifyCommentUpdate
} from "../../../signer/signatures.js";
import { ChallengeAnswerMessage, ChallengeMessage, ChallengeRequestMessage, ChallengeVerificationMessage } from "../../../challenge.js";
import { getThumbnailUrlOfLink, importSignerIntoIpfsNode, moveSubplebbitDbToDeletedDirectory } from "../util.js";
import { getErrorCodeFromMessage } from "../../../util.js";
import { Signer, decryptEd25519AesGcmPublicKeyBuffer, verifyComment, verifySubplebbit, verifyVote } from "../../../signer/index.js";
import { encryptEd25519AesGcmPublicKeyBuffer } from "../../../signer/encryption.js";
import { messages } from "../../../errors.js";
import Author from "../../../publications/author.js";
import { AUTHOR_EDIT_FIELDS, MOD_EDIT_FIELDS } from "../../../signer/constants.js";
import {
    GetChallengeAnswers,
    getChallengeVerification,
    getSubplebbitChallengeFromSubplebbitChallengeSettings
} from "./challenges/index.js";
import * as cborg from "cborg";
import assert from "assert";
import env from "../../../version.js";
import { sha256 } from "js-sha256";
import {
    getIpfsKeyFromPrivateKey,
    getPlebbitAddressFromPrivateKey,
    getPlebbitAddressFromPublicKey,
    getPublicKeyFromPrivateKey
} from "../../../signer/util.js";
import { RpcLocalSubplebbit } from "../../../subplebbit/rpc-local-subplebbit.js";
import * as remeda from "remeda";

// This is a sub we have locally in our plebbit datapath, in a NodeJS environment
export class LocalSubplebbit extends RpcLocalSubplebbit {
    signer!: Signer;
    private _postUpdatesBuckets = [86400, 604800, 2592000, 3153600000]; // 1 day, 1 week, 1 month, 100 years. Expecting to be sorted from smallest to largest

    private _defaultSubplebbitChallenges: Required<SubplebbitSettings["challenges"]> = [
        {
            name: "captcha-canvas-v3",
            exclude: [{ role: ["moderator", "admin", "owner"], post: false, reply: false, vote: false }]
        }
    ];

    // These caches below will be used to facilitate challenges exchange with authors, they will expire after 10 minutes
    // Most of the time they will be delete and cleaned up automatically
    private _challengeAnswerPromises!: LRUCache<string, Promise<string[]>>;
    private _challengeAnswerResolveReject!: LRUCache<string, { resolve: (answers: string[]) => void; reject: (error: Error) => void }>;
    private _ongoingChallengeExchanges!: LRUCache<string, boolean>;

    private _cidsToUnPin!: string[];
    private _subplebbitUpdateTrigger!: boolean;

    private _sortHandler!: SortHandler;
    public dbHandler!: DbHandler;
    protected _usingDefaultChallenge!: boolean;
    private _isSubRunningLocally: boolean;
    private _publishLoopPromise?: Promise<void>;
    private _publishInterval?: NodeJS.Timeout;

    constructor(plebbit: Plebbit) {
        super(plebbit);
        this.handleChallengeExchange = this.handleChallengeExchange.bind(this);
        this.started = false;
        this._isSubRunningLocally = false;
        this._subplebbitUpdateTrigger = false;
    }

    // This will be stored in DB
    toJSONInternal(): InternalSubplebbitType {
        return {
            ...remeda.omit(this.toJSONInternalRpc(), ["started"]),
            signer: remeda.pick(this.signer, ["privateKey", "type", "address"]),
            _subplebbitUpdateTrigger: this._subplebbitUpdateTrigger
        };
    }

    private async _updateStartedValue() {
        this.started = await this.dbHandler.isSubStartLocked(this.address); // should be false now
    }

    async initInternalSubplebbitWithMerge(newProps: Partial<InternalSubplebbitType | CreateSubplebbitOptions>) {
        await this.initRpcInternalSubplebbitWithMerge(newProps);
        if (newProps.signer && newProps.signer.privateKey !== this.signer?.privateKey) await this._initSignerProps(newProps.signer);
        this._subplebbitUpdateTrigger = "_subplebbitUpdateTrigger" in newProps && newProps._subplebbitUpdateTrigger;
    }

    async initInternalSubplebbitNoMerge(newProps: InternalSubplebbitType) {
        await this.initRpcInternalSubplebbitNoMerge({ ...newProps, started: this.started });
        if (newProps.signer && newProps.signer.privateKey !== this.signer?.privateKey) await this._initSignerProps(newProps.signer);
        this._subplebbitUpdateTrigger = newProps._subplebbitUpdateTrigger;
    }

    private async initDbHandlerIfNeeded() {
        if (!this.dbHandler) {
            this.dbHandler = new DbHandler(this);
            await this.dbHandler.initDbConfigIfNeeded();
            this._sortHandler = new SortHandler(this);
        }
    }

    async _loadLocalSubDb() {
        // This function will load the InternalSubplebbit props from the local db and update its props with it
        await this.initDbHandlerIfNeeded();
        await this.dbHandler.initDbIfNeeded();

        await this._mergeInstanceStateWithDbState({}); // Load InternalSubplebbit from DB here
        if (!this.signer) throwWithErrorCode("ERR_LOCAL_SUB_HAS_NO_SIGNER_IN_INTERNAL_STATE", { address: this.address });
        await this._updateStartedValue();

        await this.dbHandler.destoryConnection(); // Need to destory connection so process wouldn't hang
    }
    private async _importSubplebbitSignerIntoIpfsIfNeeded() {
        if (!this.signer.ipnsKeyName) throw Error("subplebbit.signer.ipnsKeyName is not defined");
        if (!this.signer.ipfsKey) throw Error("subplebbit.signer.ipfsKey is not defined");

        const ipfsNodeKeys = await this.clientsManager.getDefaultIpfs()._client.key.list();
        if (!ipfsNodeKeys.find((key) => key.name === this.signer.ipnsKeyName))
            await importSignerIntoIpfsNode(this.signer.ipnsKeyName, this.signer.ipfsKey, {
                url: <string>this.plebbit.ipfsHttpClientsOptions![0].url,
                headers: this.plebbit.ipfsHttpClientsOptions![0].headers
            });
    }

    private async _updateDbInternalState(props: Partial<InternalSubplebbitType>) {
        if (Object.keys(props).length === 0) return;
        await this.dbHandler.lockSubState();
        const internalStateBefore: InternalSubplebbitType = await this.dbHandler.keyvGet(STORAGE_KEYS[STORAGE_KEYS.INTERNAL_SUBPLEBBIT]);
        await this.dbHandler.keyvSet(STORAGE_KEYS[STORAGE_KEYS.INTERNAL_SUBPLEBBIT], {
            ...internalStateBefore,
            ...props
        });
        await this.dbHandler.unlockSubState();
    }

    private async _getDbInternalState(lock = true) {
        if (lock) await this.dbHandler.lockSubState();
        const internalState: InternalSubplebbitType = await this.dbHandler.keyvGet(STORAGE_KEYS[STORAGE_KEYS.INTERNAL_SUBPLEBBIT]);
        if (lock) await this.dbHandler.unlockSubState();
        return internalState;
    }

    private async _mergeInstanceStateWithDbState(overrideProps: Partial<InternalSubplebbitType>) {
        const currentDbState = remeda.omit(await this._getDbInternalState(), ["address"]);
        await this.initInternalSubplebbitNoMerge({ address: this.address, ...currentDbState, ...overrideProps }); // Not sure about this line
    }

    async _setChallengesToDefaultIfNotDefined(log: Logger) {
        if (
            this._usingDefaultChallenge !== false &&
            (!this.settings?.challenges || remeda.isDeepEqual(this.settings?.challenges, this._defaultSubplebbitChallenges))
        )
            this._usingDefaultChallenge = true;
        if (this._usingDefaultChallenge && !remeda.isDeepEqual(this.settings?.challenges, this._defaultSubplebbitChallenges)) {
            await this.edit({ settings: { ...this.settings, challenges: this._defaultSubplebbitChallenges } });
            log(`Defaulted the challenges of subplebbit (${this.address}) to`, this._defaultSubplebbitChallenges);
        }
    }

    async _createNewLocalSubDb() {
        // We're creating a totally new subplebbit here with a new db
        // This function should be called only once per sub
        const log = Logger("plebbit-js:local-subplebbit:_createNewLocalSubDb");
        await this.initDbHandlerIfNeeded();
        await this.dbHandler.initDbIfNeeded();

        if (!this.pubsubTopic) this.pubsubTopic = remeda.clone(this.signer.address);
        if (typeof this.createdAt !== "number") this.createdAt = timestamp();

        await this._updateDbInternalState(this.toJSONInternal());

        await this._setChallengesToDefaultIfNotDefined(log);
        await this._updateStartedValue();

        await this.dbHandler.destoryConnection(); // Need to destory connection so process wouldn't hang
    }

    private async _calculateNewPostUpdates(): Promise<SubplebbitIpfsType["postUpdates"]> {
        const postUpdates: SubplebbitIpfsType["postUpdates"] = {};
        for (const timeBucket of this._postUpdatesBuckets) {
            try {
                const statRes = await this.clientsManager.getDefaultIpfs()._client.files.stat(`/${this.address}/postUpdates/${timeBucket}`);
                if (statRes.blocks !== 0) postUpdates[String(timeBucket)] = String(statRes.cid);
            } catch {}
        }
        if (Object.keys(postUpdates).length === 0) return undefined;
        return postUpdates;
    }

    private async updateSubplebbitIpnsIfNeeded() {
        const log = Logger("plebbit-js:local-subplebbit:sync");

        const lastPublishTooOld = this.updatedAt < timestamp() - 60 * 15; // Publish a subplebbit record every 15 minutes at least
        const dbInstance = await this._getDbInternalState(true);
        this._subplebbitUpdateTrigger = this._subplebbitUpdateTrigger || dbInstance._subplebbitUpdateTrigger || lastPublishTooOld;

        if (!this._subplebbitUpdateTrigger) return; // No reason to update

        const trx: any = await this.dbHandler.createTransaction("subplebbit");
        const latestPost = await this.dbHandler.queryLatestPostCid(trx);
        const latestComment = await this.dbHandler.queryLatestCommentCid(trx);
        await this.dbHandler.commitTransaction("subplebbit");

        const [stats, subplebbitPosts] = await Promise.all([
            this.dbHandler.querySubplebbitStats(undefined),
            this._sortHandler.generateSubplebbitPosts()
        ]);

        if (subplebbitPosts && this.posts?.pageCids) {
            const newPageCids = remeda.unique(Object.values(subplebbitPosts.pageCids));
            const pageCidsToUnPin = remeda.unique(
                Object.values(this.posts.pageCids).filter((oldPageCid) => !newPageCids.includes(oldPageCid))
            );

            this._cidsToUnPin.push(...pageCidsToUnPin);
        }

        const newPostUpdates = await this._calculateNewPostUpdates();

        const statsCid = (await this.clientsManager.getDefaultIpfs()._client.add(deterministicStringify(stats))).path;
        if (this.statsCid && statsCid !== this.statsCid) this._cidsToUnPin.push(this.statsCid);

        await this._mergeInstanceStateWithDbState({});

        const updatedAt = timestamp() === this.updatedAt ? timestamp() + 1 : timestamp();
        const newIpns: Omit<SubplebbitIpfsType, "signature"> = {
            ...cleanUpBeforePublishing({
                ...lodash.omit(this._toJSONBase(), "signature"),
                lastPostCid: latestPost?.cid,
                lastCommentCid: latestComment?.cid,
                statsCid,
                updatedAt,
                postUpdates: newPostUpdates
            })
        };
        // posts should not be cleaned up because we want to make sure not to modify authors' posts
        if (subplebbitPosts)
            newIpns.posts = removeUndefinedValuesRecursively({
                pageCids: subplebbitPosts.pageCids,
                pages: lodash.pick(subplebbitPosts.pages, "hot")
            });
        const signature = await signSubplebbit(newIpns, this.signer);
        const newSubplebbitRecord: SubplebbitIpfsType = { ...newIpns, signature };
        await this._validateSubSignatureBeforePublishing(newSubplebbitRecord); // this commented line should be taken out later
        await this.initRemoteSubplebbitPropsNoMerge(newSubplebbitRecord);
        this._subplebbitUpdateTrigger = false;

        await this._updateDbInternalState(lodash.omit(this.toJSONInternal(), "address"));

        await this._unpinStaleCids();
        const file = await this.clientsManager.getDefaultIpfs()._client.add(deterministicStringify(newSubplebbitRecord));
        this._cidsToUnPin = [file.path];
        // If this._isSubRunningLocally = false, then this is the last publish before stopping
        // TODO double check these values
        const ttl = this._isSubRunningLocally ? `${this.plebbit.publishInterval * 3}ms` : undefined;
        const lifetime = `24h`; // doesn't matter anyway, DHT drops all entries after 24h
        const publishRes = await this.clientsManager.getDefaultIpfs()._client.name.publish(file.path, {
            key: this.signer.ipnsKeyName,
            allowOffline: true,
            ttl,
            lifetime
        });
        log(
            `Published a new IPNS record for sub(${this.address}) on IPNS (${publishRes.name}) that points to file (${publishRes.value}) with updatedAt (${this.updatedAt})`
        );
        this._setStartedState("succeeded");
        this.clientsManager.updateIpfsState("stopped");
        this.emit("update", this);
    }

    private shouldResolveDomainForVerification() {
        return this.address.includes(".") && Math.random() < 0.005; // Resolving domain should be a rare process because default rpcs throttle if we resolve too much
    }

    private async _validateSubSignatureBeforePublishing(recordTobePublished: SubplebbitIpfsType) {
        const log = Logger("plebbit-js:local-subplebbit:_validateSubSignatureBeforePublishing");
        const validation = await verifySubplebbit(recordTobePublished, false, this.clientsManager, false, false);
        if (!validation.valid) {
            this._cidsToUnPin = [];
            throwWithErrorCode("ERR_LOCAL_SUBPLEBBIT_PRODUCED_INVALID_RECORD", {
                validation,
                subplebbitAddress: recordTobePublished.address
            });
        }
        if (this.shouldResolveDomainForVerification()) {
            try {
                log(`Resolving domain ${this.address} to make sure it's the same as signer.address ${this.signer.address}`);
                const resolvedSubAddress = await this.clientsManager.resolveSubplebbitAddressIfNeeded(this.address);
                if (resolvedSubAddress !== this.signer.address)
                    log.error(
                        `The domain address (${this.address}) subplebbit-address text record to resolves to ${resolvedSubAddress} when it should resolve to ${this.signer.address}`
                    );
            } catch (e) {
                log.error(`Failed to resolve sub domain ${this.address}`, e);
            }
        }
    }

    private async storeCommentEdit(
        commentEditRaw: CommentEditPubsubMessage,
        challengeRequestId: ChallengeRequestMessage["challengeRequestId"]
    ): Promise<undefined> {
        const log = Logger("plebbit-js:local-subplebbit:handleCommentEdit");
        const commentEdit = await this.plebbit.createCommentEdit(commentEditRaw);
        const commentToBeEdited = await this.dbHandler.queryComment(commentEdit.commentCid, undefined); // We assume commentToBeEdited to be defined because we already tested for its existence above
        if (!commentToBeEdited) throw Error("The comment to edit doesn't exist"); // unlikely error to happen, but always a good idea to verify
        const editSignedByOriginalAuthor = commentEditRaw.signature.publicKey === commentToBeEdited.signature.publicKey;

        const isAuthorEdit = this._isAuthorEdit(commentEditRaw, editSignedByOriginalAuthor);
        const authorSignerAddress = await getPlebbitAddressFromPublicKey(commentEdit.signature.publicKey);
        await this.dbHandler.insertEdit(commentEdit.toJSONForDb(isAuthorEdit, authorSignerAddress));
        log.trace(`(${challengeRequestId}): `, `Updated comment (${commentEdit.commentCid}) with CommentEdit: `, commentEditRaw);
    }

    private async storeVote(newVoteProps: VoteType, challengeRequestId: ChallengeRequestMessage["challengeRequestId"]) {
        const log = Logger("plebbit-js:local-subplebbit:handleVote");
        const newVote = await this.plebbit.createVote(newVoteProps);
        const authorSignerAddress = await getPlebbitAddressFromPublicKey(newVote.signature.publicKey);
        await this.dbHandler.deleteVote(authorSignerAddress, newVote.commentCid);
        await this.dbHandler.insertVote(newVote.toJSONForDb(authorSignerAddress));
        log.trace(`inserted new vote (${newVote.vote}) for comment ${newVote.commentCid}`);
        return undefined;
    }

    private isPublicationVote(
        publication: DecryptedChallengeRequestMessageType["publication"]
    ): publication is ChallengeRequestVoteWithSubplebbitAuthor {
        return "vote" in publication && typeof publication.vote === "number";
    }

    private isPublicationComment(
        publication: DecryptedChallengeRequestMessageType["publication"]
    ): publication is ChallengeRequestPostWithSubplebbitAuthor | ChallengeRequestCommentWithSubplebbitAuthor {
        return !this.isPublicationVote(publication) && !this.isPublicationCommentEdit(publication);
    }

    private isPublicationReply(
        publication: DecryptedChallengeRequestMessageType["publication"]
    ): publication is ChallengeRequestCommentWithSubplebbitAuthor {
        return this.isPublicationComment(publication) && "parentCid" in publication && typeof publication.parentCid === "string";
    }

    private isPublicationPost(
        publication: DecryptedChallengeRequestMessageType["publication"]
    ): publication is ChallengeRequestPostWithSubplebbitAuthor {
        return this.isPublicationComment(publication) && !("parentCid" in publication);
    }

    private isPublicationCommentEdit(
        publication: DecryptedChallengeRequestMessageType["publication"]
    ): publication is ChallengeRequestCommentEditWithSubplebbitAuthor {
        return !this.isPublicationVote(publication) && "commentCid" in publication && typeof publication.commentCid === "string";
    }

    private async storePublication(
        request: DecryptedChallengeRequestMessageTypeWithSubplebbitAuthor
    ): Promise<CommentIpfsWithCid | undefined> {
        const log = Logger("plebbit-js:local-subplebbit:handleChallengeExchange:storePublicationIfValid");

        const publication = request.publication;
        const publicationHash = sha256(deterministicStringify(publication));
        if (this.isPublicationVote(publication)) return this.storeVote(publication, request.challengeRequestId);
        else if (this.isPublicationCommentEdit(publication)) return this.storeCommentEdit(publication, request.challengeRequestId);
        else {
            const commentToInsert = await this.plebbit.createComment(publication);

            if (commentToInsert.link && this.settings?.fetchThumbnailUrls) {
                const thumbnailInfo = await getThumbnailUrlOfLink(commentToInsert.link, this, this.settings.fetchThumbnailUrlsProxyUrl);
                if (thumbnailInfo) {
                    commentToInsert.thumbnailUrl = thumbnailInfo.thumbnailUrl;
                    commentToInsert.thumbnailUrlWidth = thumbnailInfo.thumbnailWidth;
                    commentToInsert.thumbnailUrlHeight = thumbnailInfo.thumbnailHeight;
                }
            }
            const authorSignerAddress = await getPlebbitAddressFromPublicKey(commentToInsert.signature.publicKey);

            if (this.isPublicationPost(commentToInsert)) {
                // Post
                const trx = await this.dbHandler.createTransaction(request.challengeRequestId.toString());
                commentToInsert.setPreviousCid((await this.dbHandler.queryLatestPostCid(trx))?.cid);
                await this.dbHandler.commitTransaction(request.challengeRequestId.toString());
                commentToInsert.setDepth(0);
                const file = await this.clientsManager.getDefaultIpfs()._client.add(deterministicStringify(commentToInsert.toJSONIpfs()));
                commentToInsert.setPostCid(file.path);
                commentToInsert.setCid(file.path);
            } else {
                if (!commentToInsert.parentCid) throw Error("Reply has to have parentCid");
                // Reply
                const trx = await this.dbHandler.createTransaction(request.challengeRequestId.toString());
                const [commentsUnderParent, parent] = await Promise.all([
                    this.dbHandler.queryCommentsUnderComment(commentToInsert.parentCid, trx),
                    this.dbHandler.queryComment(commentToInsert.parentCid, trx)
                ]);
                await this.dbHandler.commitTransaction(request.challengeRequestId.toString());
                if (!parent) throw Error("Failed to find parent of reply");
                commentToInsert.setPreviousCid(commentsUnderParent[0]?.cid);
                commentToInsert.setDepth(parent.depth + 1);
                commentToInsert.setPostCid(parent.postCid);
                const file = await this.clientsManager.getDefaultIpfs()._client.add(deterministicStringify(commentToInsert.toJSONIpfs()));
                commentToInsert.setCid(file.path);
            }

            const trxForInsert = await this.dbHandler.createTransaction(request.challengeRequestId.toString());
            try {
                await this.dbHandler.insertComment(
                    commentToInsert.toJSONCommentsTableRowInsert(publicationHash, authorSignerAddress),
                    trxForInsert
                );
                // Everything below here is for verification purposes
                const commentInDb = await this.dbHandler.queryComment(<string>commentToInsert.cid, trxForInsert);
                if (!commentInDb) throw Error("Failed to query the comment we just inserted");
                const commentInDbInstance = await this.plebbit.createComment(commentInDb);
                const validity = await verifyComment(commentInDbInstance, this.plebbit.resolveAuthorAddresses, this.clientsManager, false);
                if (!validity.valid)
                    throw Error(
                        "There is a problem with how query rows are processed in DB, which is causing an invalid signature. This is a critical Error"
                    );
<<<<<<< HEAD
                const calculatedHash = await calculateIpfsHash(deterministicStringify(commentInDbInstance.toJSONIpfs()));
                if (calculatedHash !== commentInDb.cid)
                    throw Error("There is a problem with db processing comment rows, the cids don't match");
=======
                // need to make sure generated CID is the same also
                // TODO remove this code once we're confident that no issues will occur with signatures
                const recreatedCommentInstance = await this.plebbit.createComment(commentInDb);
                const recreatedCommentIpfsString = deterministicStringify(recreatedCommentInstance.toJSONIpfs());
                const hashOfRecreatedCommentIpfsString = <string>await Hash.of(recreatedCommentIpfsString);
                if (hashOfRecreatedCommentIpfsString !== commentInDb.cid)
                    throw Error("The CID generated when inserting the comment is not the same when we query it");
>>>>>>> 5dc668ea
            } catch (e) {
                log.error(`Failed to insert post to db due to error, rolling back on inserting the comment. This is a critical error`, e);
                await this.dbHandler.rollbackTransaction(request.challengeRequestId.toString());
                throw e;
            }

            await this.dbHandler.commitTransaction(request.challengeRequestId.toString());

            log(`New comment with cid ${commentToInsert.cid}  and depth (${commentToInsert.depth}) has been inserted into DB`);

            return commentToInsert.toJSONAfterChallengeVerification();
        }
    }

    private async _decryptOrRespondWithFailure(
        request: ChallengeRequestMessage | ChallengeAnswerMessage
    ): Promise<DecryptedChallengeRequestMessageType | DecryptedChallengeAnswerMessageType | undefined> {
        const log = Logger("plebbit-js:local-subplebbit:_decryptOrRespondWithFailure");
        let decrypted: DecryptedChallengeAnswer | DecryptedChallengeRequest;
        try {
            decrypted = JSON.parse(
                await decryptEd25519AesGcmPublicKeyBuffer(request.encrypted, this.signer.privateKey, request.signature.publicKey)
            );
            if (request?.type === "CHALLENGEREQUEST") return { ...request, ...(<DecryptedChallengeRequest>decrypted) };
            else if (request?.type === "CHALLENGEANSWER") return { ...request, ...(<DecryptedChallengeAnswerMessageType>decrypted) };
            else throw Error("Decrypted message is not a challenge request or challenge answer");
        } catch (e) {
            log.error(`Failed to decrypt request (${request?.challengeRequestId?.toString()}) due to error`, e);
            if (request?.challengeRequestId?.toString())
                await this._publishFailedChallengeVerification(
                    { reason: messages.ERR_SUB_FAILED_TO_DECRYPT_PUBSUB_MSG },
                    request.challengeRequestId
                );

            throw e;
        }
    }

    private async _respondWithErrorIfSignatureOfPublicationIsInvalid(request: DecryptedChallengeRequestMessageType): Promise<void> {
        let validity: ValidationResult;
        if (this.isPublicationComment(request.publication))
            validity = await verifyComment(
                <CommentPubsubMessage>request.publication,
                this.plebbit.resolveAuthorAddresses,
                this.clientsManager,
                false
            );
        else if (this.isPublicationCommentEdit(request.publication))
            validity = await verifyCommentEdit(
                <CommentEditPubsubMessage>request.publication,
                this.plebbit.resolveAuthorAddresses,
                this.clientsManager,
                false
            );
        else if (this.isPublicationVote(request.publication))
            validity = await verifyVote(
                <VotePubsubMessage>request.publication,
                this.plebbit.resolveAuthorAddresses,
                this.clientsManager,
                false
            );
        else throw Error("Can't detect the type of publication");

        if (!validity.valid) {
            await this._publishFailedChallengeVerification({ reason: validity.reason }, request.challengeRequestId);
            throwWithErrorCode(getErrorCodeFromMessage(validity.reason!), { publication: request.publication, validity });
        }
    }

    private async _publishChallenges(
        challenges: Omit<Challenge, "verify">[],
        request: DecryptedChallengeRequestMessageTypeWithSubplebbitAuthor
    ) {
        const log = Logger("plebbit-js:local-subplebbit:_publishChallenges");
        const toEncryptChallenge: DecryptedChallenge = { challenges: challenges };
        const toSignChallenge: Omit<ChallengeMessageType, "signature"> = cleanUpBeforePublishing({
            type: "CHALLENGE",
            protocolVersion: env.PROTOCOL_VERSION,
            userAgent: env.USER_AGENT,
            challengeRequestId: request.challengeRequestId,
            encrypted: await encryptEd25519AesGcmPublicKeyBuffer(
                deterministicStringify(toEncryptChallenge),
                this.signer.privateKey,
                request.signature.publicKey
            ),
            timestamp: timestamp()
        });

        const challengeMessage = new ChallengeMessage({
            ...toSignChallenge,
            signature: await signChallengeMessage(toSignChallenge, this.signer)
        });

        this.clientsManager.updatePubsubState("publishing-challenge", undefined);

        await this.clientsManager.pubsubPublish(this.pubsubTopicWithfallback(), challengeMessage);
        log.trace(
            `Published ${challengeMessage.type} over pubsub: `,
            lodash.pick(toSignChallenge, ["timestamp"]),
            toEncryptChallenge.challenges.map((challenge) => challenge.type)
        );
        this.clientsManager.updatePubsubState("waiting-challenge-answers", undefined);
        this.emit("challenge", {
            ...challengeMessage,
            challenges
        });
    }

    private async _publishFailedChallengeVerification(
        result: Pick<ChallengeVerificationMessageType, "challengeErrors" | "reason">,
        challengeRequestId: ChallengeRequestMessage["challengeRequestId"]
    ) {
        // challengeSucess=false
        const log = Logger("plebbit-js:local-subplebbit:_publishFailedChallengeVerification");

        const toSignVerification: Omit<ChallengeVerificationMessageType, "signature"> = cleanUpBeforePublishing({
            type: "CHALLENGEVERIFICATION",
            challengeRequestId: challengeRequestId,
            challengeSuccess: false,
            challengeErrors: result.challengeErrors,
            reason: result.reason,
            userAgent: env.USER_AGENT,
            protocolVersion: env.PROTOCOL_VERSION,
            timestamp: timestamp()
        });

        const challengeVerification = new ChallengeVerificationMessage({
            ...toSignVerification,
            signature: await signChallengeVerification(toSignVerification, this.signer)
        });

        this.clientsManager.updatePubsubState("publishing-challenge-verification", undefined);
        log(`(${challengeRequestId}): `, `Will publish ${challengeVerification.type} over pubsub:`, toSignVerification);

        await this.clientsManager.pubsubPublish(this.pubsubTopicWithfallback(), challengeVerification);
        this.clientsManager.updatePubsubState("waiting-challenge-requests", undefined);

        this.emit("challengeverification", {
            ...challengeVerification,
            publication: undefined
        });
        this._ongoingChallengeExchanges.delete(challengeRequestId.toString());
        this._cleanUpChallengeAnswerPromise(challengeRequestId.toString());
    }

    private async _publishChallengeVerification(
        challengeResult: Pick<ChallengeVerificationMessageType, "challengeErrors" | "challengeSuccess" | "reason">,
        request: DecryptedChallengeRequestMessageTypeWithSubplebbitAuthor
    ) {
        const log = Logger("plebbit-js:local-subplebbit:_publishChallengeVerification");
        if (!challengeResult.challengeSuccess) return this._publishFailedChallengeVerification(challengeResult, request.challengeRequestId);
        else {
            // Challenge has passed, we store the publication (except if there's an issue with the publication)
            log.trace(
                `(${request.challengeRequestId.toString()}): `,
                `Will attempt to publish challengeVerification with challengeSuccess=true`
            );
            //@ts-expect-error
            const publication: DecryptedChallengeVerificationMessageTypeWithSubplebbitAuthor["publication"] | undefined =
                await this.storePublication(request);

            if (radash.isObject(publication)) {
                const authorSignerAddress = await getPlebbitAddressFromPublicKey(publication.signature.publicKey);
                const subplebbitAuthor = await this.dbHandler.querySubplebbitAuthor(authorSignerAddress);
                if (subplebbitAuthor) publication.author.subplebbit = subplebbitAuthor;
            }
            // could contain "publication" or "reason"
            const encrypted = radash.isObject(publication)
                ? await encryptEd25519AesGcmPublicKeyBuffer(
                      <string>deterministicStringify({ publication }),
                      this.signer.privateKey,
                      request.signature.publicKey
                  )
                : undefined;

            const toSignMsg: Omit<ChallengeVerificationMessageType, "signature"> = cleanUpBeforePublishing({
                type: "CHALLENGEVERIFICATION",
                challengeRequestId: request.challengeRequestId,
                challengeSuccess: true,
                reason: undefined,
                encrypted,
                challengeErrors: challengeResult.challengeErrors,
                userAgent: env.USER_AGENT,
                protocolVersion: env.PROTOCOL_VERSION,
                timestamp: timestamp()
            });
            const challengeVerification = new ChallengeVerificationMessage({
                ...toSignMsg,
                signature: await signChallengeVerification(toSignMsg, this.signer)
            });

            this.clientsManager.updatePubsubState("publishing-challenge-verification", undefined);

            await this.clientsManager.pubsubPublish(this.pubsubTopicWithfallback(), challengeVerification);

            this.clientsManager.updatePubsubState("waiting-challenge-requests", undefined);

            const objectToEmit = { ...challengeVerification, publication };
            this.emit("challengeverification", objectToEmit);
            this._ongoingChallengeExchanges.delete(request.challengeRequestId.toString());
            this._cleanUpChallengeAnswerPromise(request.challengeRequestId.toString());
            log(
                `Published ${challengeVerification.type} over pubsub:`,
                removeNullUndefinedEmptyObjectsValuesRecursively(
                    lodash.pick(objectToEmit, ["publication", "challengeSuccess", "reason", "challengeErrors", "timestamp"])
                )
            );
        }
    }

    private _commentEditIncludesUniqueModFields(request: CommentEditPubsubMessage) {
        const modOnlyFields: (keyof ModeratorCommentEditOptions)[] = ["pinned", "locked", "removed", "commentAuthor"];
        return lodash.intersection(modOnlyFields, Object.keys(request)).length > 0;
    }

    private _commentEditIncludesUniqueAuthorFields(request: CommentEditPubsubMessage) {
        const modOnlyFields: (keyof AuthorCommentEditOptions)[] = ["content", "deleted"];
        return lodash.intersection(modOnlyFields, Object.keys(request)).length > 0;
    }

    _isAuthorEdit(request: CommentEditPubsubMessage, editHasBeenSignedByOriginalAuthor: boolean) {
        if (this._commentEditIncludesUniqueAuthorFields(request)) return true;
        if (this._commentEditIncludesUniqueModFields(request)) return false;
        // The request has fields that are used in both mod and author, namely [spoiler, flair]
        if (editHasBeenSignedByOriginalAuthor) return true;
        return false;
    }

    private async _checkPublicationValidity(
        request: DecryptedChallengeRequestMessageTypeWithSubplebbitAuthor
    ): Promise<messages | undefined> {
        const log = Logger("plebbit-js:local-subplebbit:handleChallengeRequest:checkPublicationValidity");

        const publication = lodash.cloneDeep(request.publication); // not sure if we need to clone

        if ("signer" in publication) return messages.ERR_FORBIDDEN_SIGNER_FIELD;

        if (publication.subplebbitAddress !== this.address) return messages.ERR_PUBLICATION_INVALID_SUBPLEBBIT_ADDRESS;

        if (typeof publication?.author?.subplebbit?.banExpiresAt === "number" && publication.author.subplebbit.banExpiresAt > timestamp())
            return messages.ERR_AUTHOR_IS_BANNED;

        delete publication.author.subplebbit; // author.subplebbit is generated by the sub so we need to remove it
        const forbiddenAuthorFields: (keyof Author)[] = ["shortAddress"];

        if (radash.intersects(Object.keys(publication.author), forbiddenAuthorFields)) return messages.ERR_FORBIDDEN_AUTHOR_FIELD;

        if (!this.isPublicationPost(publication)) {
            const parentCid: string | undefined = this.isPublicationReply(publication)
                ? publication.parentCid
                : this.isPublicationVote(publication) || this.isPublicationCommentEdit(publication)
                  ? publication.commentCid
                  : undefined;

            if (!parentCid) return messages.ERR_SUB_COMMENT_PARENT_CID_NOT_DEFINED;

            const parent = await this.dbHandler.queryComment(parentCid);
            if (!parent) return messages.ERR_SUB_COMMENT_PARENT_DOES_NOT_EXIST;

            const parentFlags = await this.dbHandler.queryCommentFlags(parentCid);

            if (parentFlags.removed && !this.isPublicationCommentEdit(publication))
                return messages.ERR_SUB_PUBLICATION_PARENT_HAS_BEEN_REMOVED;

            const isParentDeleted = await this.dbHandler.queryAuthorEditDeleted(parentCid);

            if (isParentDeleted && !this.isPublicationCommentEdit(publication)) return messages.ERR_SUB_PUBLICATION_PARENT_HAS_BEEN_DELETED;

            const postFlags = await this.dbHandler.queryCommentFlags(parent.postCid);

            if (postFlags.removed && !this.isPublicationCommentEdit(publication)) return messages.ERR_SUB_PUBLICATION_POST_HAS_BEEN_REMOVED;

            const isPostDeleted = await this.dbHandler.queryAuthorEditDeleted(parent.postCid);

            if (isPostDeleted && !this.isPublicationCommentEdit(publication)) return messages.ERR_SUB_PUBLICATION_POST_HAS_BEEN_DELETED;

            if (postFlags.locked && !this.isPublicationCommentEdit(publication)) return messages.ERR_SUB_PUBLICATION_POST_IS_LOCKED;

            if (parent.timestamp > publication.timestamp) return messages.ERR_SUB_COMMENT_TIMESTAMP_IS_EARLIER_THAN_PARENT;
        }

        // Reject publications if their size is over 40kb
        const publicationKilobyteSize = Buffer.byteLength(JSON.stringify(publication)) / 1000;

        if (publicationKilobyteSize > 40) return messages.ERR_COMMENT_OVER_ALLOWED_SIZE;

        if (this.isPublicationComment(publication)) {
            const forbiddenCommentFields: (keyof CommentType | "deleted")[] = [
                "cid",
                "signer",
                "previousCid",
                "depth",
                "postCid",
                "upvoteCount",
                "downvoteCount",
                "replyCount",
                "updatedAt",
                "replies",
                "edit",
                "deleted",
                "pinned",
                "locked",
                "removed",
                "reason",
                "shortCid"
            ];

            if (radash.intersects(Object.keys(publication), forbiddenCommentFields)) return messages.ERR_FORBIDDEN_COMMENT_FIELD;

            if (!publication.content && !publication.link && !publication.title) return messages.ERR_COMMENT_HAS_NO_CONTENT_LINK_TITLE;

            if (this.isPublicationPost(publication)) {
                if (this.features?.requirePostLink && publication.link && !isLinkValid(publication.link))
                    return messages.ERR_POST_HAS_INVALID_LINK_FIELD;
                if (this.features?.requirePostLinkIsMedia && publication.link && !isLinkOfMedia(publication.link))
                    return messages.ERR_POST_LINK_IS_NOT_OF_MEDIA;
            }

            const publicationHash = sha256(deterministicStringify(publication));
            const publicationInDb = await this.dbHandler.queryCommentByRequestPublicationHash(publicationHash);
            if (publicationInDb) return messages.ERR_DUPLICATE_COMMENT;

            if (remeda.isString(publication.link) && publication.link.length > 2000) return messages.COMMENT_LINK_LENGTH_IS_OVER_LIMIT;
        }

        if (this.isPublicationVote(publication)) {
            if (![1, 0, -1].includes(publication.vote)) return messages.INCORRECT_VOTE_VALUE;
            const authorSignerAddress = await getPlebbitAddressFromPublicKey(publication.signature.publicKey);
            const lastVote = await this.dbHandler.getStoredVoteOfAuthor(publication.commentCid, authorSignerAddress);
            if (lastVote && publication.signature.publicKey !== lastVote.signature.publicKey)
                return messages.UNAUTHORIZED_AUTHOR_ATTEMPTED_TO_CHANGE_VOTE;
        }

        if (this.isPublicationCommentEdit(publication)) {
            const commentToBeEdited = await this.dbHandler.queryComment(publication.commentCid, undefined); // We assume commentToBeEdited to be defined because we already tested for its existence above
            if (!commentToBeEdited) throw Error("Wasn't able to find the comment to edit");
            const editSignedByOriginalAuthor = publication.signature.publicKey === commentToBeEdited.signature.publicKey;
            const modRoles: SubplebbitRole["role"][] = ["moderator", "owner", "admin"];
            const isEditorMod = this.roles?.[publication.author.address] && modRoles.includes(this.roles[publication.author.address]?.role);

            const editHasUniqueModFields = this._commentEditIncludesUniqueModFields(publication);
            const isAuthorEdit = this._isAuthorEdit(publication, editSignedByOriginalAuthor);

            if (isAuthorEdit && editHasUniqueModFields) return messages.ERR_PUBLISHING_EDIT_WITH_BOTH_MOD_AND_AUTHOR_FIELDS;

            const allowedEditFields =
                isAuthorEdit && editSignedByOriginalAuthor ? AUTHOR_EDIT_FIELDS : isEditorMod ? MOD_EDIT_FIELDS : undefined;
            if (!allowedEditFields) return messages.ERR_UNAUTHORIZED_COMMENT_EDIT;
            const publicationEditFields = <(keyof ChallengeRequestCommentEditWithSubplebbitAuthor)[]>Object.keys(publication);
            for (const editField of publicationEditFields)
                if (!allowedEditFields.includes(<any>editField)) {
                    log(
                        `The comment edit includes a field (${editField}) that is not part of the allowed fields (${allowedEditFields})`,
                        `isAuthorEdit:${isAuthorEdit}`,
                        `editHasUniqueModFields:${editHasUniqueModFields}`,
                        `isEditorMod:${isEditorMod}`,
                        `editSignedByOriginalAuthor:${editSignedByOriginalAuthor}`
                    );
                    return messages.ERR_SUB_COMMENT_EDIT_UNAUTHORIZED_FIELD;
                }

            if (isEditorMod && typeof publication.locked === "boolean" && commentToBeEdited.depth !== 0)
                return messages.ERR_SUB_COMMENT_EDIT_CAN_NOT_LOCK_REPLY;
        }

        return undefined;
    }

    private async handleChallengeRequest(request: ChallengeRequestMessage) {
        const log = Logger("plebbit-js:local-subplebbit:handleChallengeRequest");

        if (this._ongoingChallengeExchanges.has(request.challengeRequestId.toString())) return; // This is a duplicate challenge request
        this._ongoingChallengeExchanges.set(request.challengeRequestId.toString(), true);
        const requestSignatureValidation = await verifyChallengeRequest(request, true);
        if (!requestSignatureValidation.valid)
            throwWithErrorCode(getErrorCodeFromMessage(requestSignatureValidation.reason), {
                challengeRequest: lodash.omit(request, ["encrypted"])
            });

        const decryptedRequest = <DecryptedChallengeRequestMessageType>await this._decryptOrRespondWithFailure(request);
        if (typeof decryptedRequest?.publication?.author?.address !== "string")
            return this._publishFailedChallengeVerification(
                { reason: messages.ERR_AUTHOR_ADDRESS_UNDEFINED },
                decryptedRequest.challengeRequestId
            );
        if ("subplebbit" in decryptedRequest?.publication?.author)
            return this._publishFailedChallengeVerification(
                { reason: messages.ERR_FORBIDDEN_AUTHOR_FIELD },
                decryptedRequest.challengeRequestId
            );

        const authorSignerAddress = await getPlebbitAddressFromPublicKey(decryptedRequest.publication.signature.publicKey);
        //@ts-expect-error
        const decryptedRequestWithSubplebbitAuthor: DecryptedChallengeRequestMessageTypeWithSubplebbitAuthor = decryptedRequest;

        try {
            await this._respondWithErrorIfSignatureOfPublicationIsInvalid(decryptedRequest); // This function will throw an error if signature is invalid
        } catch (e) {
            decryptedRequestWithSubplebbitAuthor.publication.author.subplebbit =
                await this.dbHandler.querySubplebbitAuthor(authorSignerAddress);
            this.emit("challengerequest", decryptedRequestWithSubplebbitAuthor);
            return;
        }
        decryptedRequestWithSubplebbitAuthor.publication.author.subplebbit =
            await this.dbHandler.querySubplebbitAuthor(authorSignerAddress);

        this.emit("challengerequest", decryptedRequestWithSubplebbitAuthor);

        // Check publication props validity
        const publicationInvalidityReason = await this._checkPublicationValidity(decryptedRequestWithSubplebbitAuthor);
        if (publicationInvalidityReason)
            return this._publishFailedChallengeVerification({ reason: publicationInvalidityReason }, request.challengeRequestId);

        const answerPromiseKey = decryptedRequestWithSubplebbitAuthor.challengeRequestId.toString();
        const getChallengeAnswers: GetChallengeAnswers = async (challenges) => {
            // ...get challenge answers from user. e.g.:
            // step 1. subplebbit publishes challenge pubsub message with `challenges` provided in argument of `getChallengeAnswers`
            // step 2. subplebbit waits for challenge answer pubsub message with `challengeAnswers` and then returns `challengeAnswers`
            await this._publishChallenges(challenges, decryptedRequestWithSubplebbitAuthor);
            const challengeAnswerPromise = new Promise<string[]>((resolve, reject) =>
                this._challengeAnswerResolveReject.set(answerPromiseKey, { resolve, reject })
            );
            this._challengeAnswerPromises.set(answerPromiseKey, challengeAnswerPromise);
            const challengeAnswers = await this._challengeAnswerPromises.get(answerPromiseKey);
            if (!challengeAnswers) throw Error("Failed to retrieve challenge answers from promise. This is a critical error");
            this._cleanUpChallengeAnswerPromise(answerPromiseKey);
            return challengeAnswers;
        };
        // NOTE: we try to get challenge verification immediately after receiving challenge request
        // because some challenges are automatic and skip the challenge message
        let challengeVerification: Pick<ChallengeVerificationMessageType, "challengeErrors" | "challengeSuccess" | "reason">;
        try {
            challengeVerification = await getChallengeVerification(decryptedRequestWithSubplebbitAuthor, this, getChallengeAnswers);
        } catch (e) {
            // getChallengeVerification will throw if one of the getChallenge function throws, which indicates a bug with the challenge script
            // notify the sub owner that that one of his challenge is misconfigured via an error event
            log.error("getChallenge failed, the sub owner needs to check the challenge code. The error is: ", e);
            this.emit("error", <PlebbitError>e);

            // notify the author that his publication wasn't published because the subplebbit is misconfigured
            challengeVerification = {
                challengeSuccess: false,
                reason: `One of the subplebbit challenges is misconfigured: ${(<Error>e).message}`
            };
        }

        await this._publishChallengeVerification(challengeVerification, decryptedRequestWithSubplebbitAuthor);
    }

    private _cleanUpChallengeAnswerPromise(challengeRequestIdString: string) {
        this._challengeAnswerPromises.delete(challengeRequestIdString);
        this._challengeAnswerResolveReject.delete(challengeRequestIdString);
    }

    async handleChallengeAnswer(challengeAnswer: ChallengeAnswerMessage) {
        const log = Logger("plebbit-js:local-subplebbit:handleChallengeAnswer");

        const answerSignatureValidation = await verifyChallengeAnswer(challengeAnswer, true);

        if (!answerSignatureValidation.valid) {
            this._cleanUpChallengeAnswerPromise(challengeAnswer.challengeRequestId.toString());
            this._ongoingChallengeExchanges.delete(challengeAnswer.challengeRequestId.toString());
            throwWithErrorCode(getErrorCodeFromMessage(answerSignatureValidation.reason), { challengeAnswer });
        }

        const decryptedChallengeAnswer = <DecryptedChallengeAnswerMessageType>await this._decryptOrRespondWithFailure(challengeAnswer);

        this.emit("challengeanswer", decryptedChallengeAnswer);

        const challengeAnswerPromise = this._challengeAnswerResolveReject.get(challengeAnswer.challengeRequestId.toString());

        if (!challengeAnswerPromise)
            throw Error("The challenge answer promise is undefined, there is an issue with challenge. This is a critical error");

        challengeAnswerPromise.resolve(decryptedChallengeAnswer.challengeAnswers);
    }

    private async handleChallengeExchange(pubsubMsg: IpfsHttpClientPubsubMessage) {
        const log = Logger("plebbit-js:local-subplebbit:handleChallengeExchange");

        let msgParsed: ChallengeRequestMessageType | ChallengeAnswerMessageType | undefined;
        try {
            msgParsed = cborg.decode(pubsubMsg.data);
            if (msgParsed?.type === "CHALLENGEREQUEST") {
                await this.handleChallengeRequest(new ChallengeRequestMessage(msgParsed));
            } else if (
                msgParsed?.type === "CHALLENGEANSWER" &&
                !this._ongoingChallengeExchanges.has(msgParsed.challengeRequestId.toString())
            )
                // Respond with error to answers without challenge request
                await this._publishFailedChallengeVerification(
                    { reason: messages.ERR_CHALLENGE_ANSWER_WITH_NO_CHALLENGE_REQUEST },
                    msgParsed.challengeRequestId
                );
            else if (msgParsed?.type === "CHALLENGEANSWER") await this.handleChallengeAnswer(new ChallengeAnswerMessage(msgParsed));
            else throw Error("Wasn't able to detect the type of challenge message");
        } catch (e) {
            (<Error>e).message =
                `failed process captcha for challenge request id (${msgParsed?.challengeRequestId}): ${(<Error>e).message}`;
            log.error(`(${msgParsed?.challengeRequestId}): `, String(e));
            if (msgParsed?.challengeRequestId?.toString())
                await this.dbHandler.rollbackTransaction(msgParsed.challengeRequestId.toString());
        }
    }

    private _calculatePostUpdatePathForExistingCommentUpdate(timestampRange: number, currentIpfsPath: string) {
        const pathParts = currentIpfsPath.split("/");
        return ["/" + this.address, "postUpdates", timestampRange, ...pathParts.slice(4)].join("/");
    }

    private async _calculateIpfsPathForCommentUpdate(dbComment: CommentsTableRow, storedCommentUpdate?: CommentUpdatesRow) {
        const postTimestamp =
            dbComment.depth === 0 ? dbComment.timestamp : (await this.dbHandler.queryComment(dbComment.postCid))?.timestamp;
        if (typeof postTimestamp !== "number") throw Error("failed to query the comment in db to look for its postTimestamp");
        const timestampRange = this._postUpdatesBuckets.find((bucket) => timestamp() - bucket <= postTimestamp);
        if (typeof timestampRange !== "number") throw Error("Failed to find timestamp range for comment update");
        if (storedCommentUpdate?.ipfsPath)
            return this._calculatePostUpdatePathForExistingCommentUpdate(timestampRange, storedCommentUpdate.ipfsPath);
        else {
            const parentsCids = (await this.dbHandler.queryParents(dbComment)).map((parent) => parent.cid).reverse();
            return ["/" + this.address, "postUpdates", timestampRange, ...parentsCids, dbComment.cid, "update"].join("/");
        }
    }

    private async _writeCommentUpdateToIpfsFilePath(newCommentUpdate: CommentUpdate, ipfsPath: string, oldIpfsPath?: string) {
        // TODO need to exclude reply.replies here
        await this.clientsManager
            .getDefaultIpfs()
            ._client.files.write(ipfsPath, deterministicStringify(newCommentUpdate), { parents: true, truncate: true, create: true });
        if (oldIpfsPath && oldIpfsPath !== ipfsPath) await this.clientsManager.getDefaultIpfs()._client.files.rm(oldIpfsPath);
    }

    private async _updateComment(comment: CommentsTableRow): Promise<void> {
        const log = Logger("plebbit-js:local-subplebbit:sync:syncComment");

        // If we're here that means we're gonna calculate the new update and publish it
        log(`Attempting to update Comment (${comment.cid})`);

        // This comment will have the local new CommentUpdate, which we will publish to IPFS fiels
        // It includes new author.subplebbit as well as updated values in CommentUpdate (except for replies field)
        const [calculatedCommentUpdate, storedCommentUpdate, generatedPages] = await Promise.all([
            this.dbHandler.queryCalculatedCommentUpdate(comment),
            this.dbHandler.queryStoredCommentUpdate(comment),
            this._sortHandler.generateRepliesPages(comment)
        ]);
        if (calculatedCommentUpdate.replyCount > 0) assert(generatedPages);

        if (storedCommentUpdate?.replies?.pageCids && generatedPages) {
            const newPageCids = lodash.uniq(Object.values(generatedPages.pageCids));
            const pageCidsToUnPin = lodash.uniq(
                Object.values(storedCommentUpdate.replies.pageCids).filter((oldPageCid) => !newPageCids.includes(oldPageCid))
            );
            this._cidsToUnPin.push(...pageCidsToUnPin);
        }
        const newUpdatedAt = storedCommentUpdate?.updatedAt === timestamp() ? timestamp() + 1 : timestamp();

        const commentUpdatePriorToSigning: Omit<CommentUpdate, "signature"> = {
            ...cleanUpBeforePublishing({
                ...calculatedCommentUpdate,
                updatedAt: newUpdatedAt,
                protocolVersion: env.PROTOCOL_VERSION
            })
        };
        // we have to make sure not clean up submissions of authors by calling cleanUpBeforePublishing
        if (generatedPages)
            commentUpdatePriorToSigning.replies = removeUndefinedValuesRecursively({
                pageCids: generatedPages.pageCids,
                pages: lodash.pick(generatedPages.pages, "topAll")
            });

        const newCommentUpdate: CommentUpdate = {
            ...commentUpdatePriorToSigning,
            signature: await signCommentUpdate(commentUpdatePriorToSigning, this.signer)
        };

        await this._validateCommentUpdateSignature(newCommentUpdate, comment, log);

        const ipfsPath = await this._calculateIpfsPathForCommentUpdate(comment, storedCommentUpdate);

        await this._writeCommentUpdateToIpfsFilePath(newCommentUpdate, ipfsPath, storedCommentUpdate?.ipfsPath);
        await this.dbHandler.upsertCommentUpdate({ ...newCommentUpdate, ipfsPath });
    }

    private async _validateCommentUpdateSignature(newCommentUpdate: CommentUpdate, comment: CommentsTableRow, log: Logger) {
        // This function should be deleted at some point, once the protocol ossifies
        const validation = await verifyCommentUpdate(newCommentUpdate, false, this.clientsManager, this.address, comment, false, false);
        if (!validation.valid) {
            log.error(`CommentUpdate (${comment.cid}) signature is invalid due to (${validation.reason}). This is a critical error`);
            throw new PlebbitError("ERR_COMMENT_UPDATE_SIGNATURE_IS_INVALID", validation);
        }
    }

    private async _listenToIncomingRequests() {
        const log = Logger("plebbit-js:local-subplebbit:sync:_listenToIncomingRequests");
        // Make sure subplebbit listens to pubsub topic
        // Code below is to handle in case the ipfs node restarted and the subscription got lost or something
        const subscribedTopics = await this.clientsManager.getDefaultPubsub()._client.pubsub.ls();
        if (!subscribedTopics.includes(this.pubsubTopicWithfallback())) {
            await this.clientsManager.pubsubUnsubscribe(this.pubsubTopicWithfallback(), this.handleChallengeExchange); // Make sure it's not hanging
            await this.clientsManager.pubsubSubscribe(this.pubsubTopicWithfallback(), this.handleChallengeExchange);
            this.clientsManager.updatePubsubState("waiting-challenge-requests", undefined);
            log(`Waiting for publications on pubsub topic (${this.pubsubTopicWithfallback()})`);
        }
    }

    private async _movePostUpdatesFolderToNewAddress(oldAddress: string, newAddress: string) {
        try {
            await this.clientsManager.getDefaultIpfs()._client.files.mv(`/${oldAddress}`, `/${newAddress}`); // Could throw
            const commentUpdates = await this.dbHandler.queryAllStoredCommentUpdates();
            for (const commentUpdate of commentUpdates) {
                const pathParts = commentUpdate.ipfsPath.split("/");
                pathParts[1] = newAddress;
                const newIpfsPath = pathParts.join("/");
                await this.dbHandler.upsertCommentUpdate({ ...commentUpdate, ipfsPath: newIpfsPath });
            }
        } catch (e) {
            if (e instanceof Error && e.message !== "file does not exist") throw e; // A critical error
        }
    }

    private async _switchDbWhileRunningIfNeeded() {
        const log = Logger("plebbit-js:local-subplebbit:_switchDbIfNeeded");

        // Will check if address has been changed, and if so connect to the new db with the new address
        const internalState = await this._getDbInternalState(true);
        const listedSubs = await this.plebbit.listSubplebbits();
        const dbIsOnOldName = !listedSubs.includes(internalState.address) && listedSubs.includes(this.signer.address);

        const currentDbAddress = dbIsOnOldName ? this.signer.address : this.address;
        if (internalState.address !== currentDbAddress) {
            // That means a call has been made to edit the sub's address while it's running
            // We need to stop the sub from running, change its file name, then establish a connection to the new DB
            log(`Running sub (${currentDbAddress}) has received a new address (${internalState.address}) to change to`);
            await this.dbHandler.unlockSubStart(currentDbAddress);
            await this.dbHandler.rollbackAllTransactions();
            await this._movePostUpdatesFolderToNewAddress(currentDbAddress, internalState.address);
            await this.dbHandler.destoryConnection();
            this.setAddress(internalState.address);
            await this.dbHandler.changeDbFilename(currentDbAddress, internalState.address);
            await this.dbHandler.initDestroyedConnection();
            await this.dbHandler.lockSubStart(internalState.address); // Lock the new address start
            this._subplebbitUpdateTrigger = true;
            await this._updateDbInternalState({ _subplebbitUpdateTrigger: this._subplebbitUpdateTrigger });
        }
    }

    private async _updateCommentsThatNeedToBeUpdated() {
        const log = Logger(`plebbit-js:local-subplebbit:_updateCommentsThatNeedToBeUpdated`);

        const trx = await this.dbHandler.createTransaction("_updateCommentsThatNeedToBeUpdated");
        const commentsToUpdate = await this.dbHandler!.queryCommentsToBeUpdated(trx);
        await this.dbHandler.commitTransaction("_updateCommentsThatNeedToBeUpdated");
        if (commentsToUpdate.length === 0) return;

        this._subplebbitUpdateTrigger = true;

        log(`Will update ${commentsToUpdate.length} comments in this update loop for subplebbit (${this.address})`);

        const commentsGroupedByDepth = lodash.groupBy(commentsToUpdate, "depth");

        const depthsKeySorted = Object.keys(commentsGroupedByDepth).sort((a, b) => Number(b) - Number(a)); // Make sure comments with higher depths are sorted first

        for (const depthKey of depthsKeySorted) for (const comment of commentsGroupedByDepth[depthKey]) await this._updateComment(comment);
    }

    private async _repinCommentsIPFSIfNeeded() {
        const log = Logger("plebbit-js:local-subplebbit:sync");
        const dbCommentsCids = await this.dbHandler.queryAllCommentsCid();
        const pinnedCids = (await genToArray(this.clientsManager.getDefaultIpfs()._client.pin.ls())).map((cid) => String(cid.cid));

        const unpinnedCommentsCids = lodash.difference(dbCommentsCids, pinnedCids);

        if (unpinnedCommentsCids.length === 0) return;

        log(`There are ${unpinnedCommentsCids.length} comments that need to be repinned`);

        const unpinnedCommentsFromDb = await this.dbHandler.queryCommentsByCids(unpinnedCommentsCids);

        for (const unpinnedCommentRow of unpinnedCommentsFromDb) {
            const commentInstance = await this.plebbit.createComment(unpinnedCommentRow);
            const commentIpfsJson = commentInstance.toJSONIpfs();
            //@ts-expect-error
            if (unpinnedCommentRow.ipnsName) commentIpfsJson["ipnsName"] = unpinnedCommentRow.ipnsName; // Added for backward compatibility
            const commentIpfsContent = deterministicStringify(commentIpfsJson);
<<<<<<< HEAD
            const contentHash: string = await calculateIpfsHash(commentIpfsContent);
            assert.equal(contentHash, unpinnedCommentRow.cid);
=======
            const contentHash: string = await Hash.of(commentIpfsContent);
            if (contentHash !== unpinnedCommentRow.cid) throw Error("Unable to recreate the CommentIpfs. This is a critical error");
>>>>>>> 5dc668ea
            await this.clientsManager.getDefaultIpfs()._client.add(commentIpfsContent, { pin: true });
        }

        await this.dbHandler.deleteAllCommentUpdateRows(); // delete CommentUpdate rows to force a new production of CommentUpdate
        log(`${unpinnedCommentsFromDb.length} comments' IPFS have been repinned`);
    }

    private async _unpinStaleCids() {
        const log = Logger("plebbit-js:local-subplebbit:unpinStaleCids");
        this._cidsToUnPin = lodash.uniq(this._cidsToUnPin);
        if (this._cidsToUnPin.length > 0) {
            await Promise.all(
                this._cidsToUnPin.map(async (cid) => {
                    try {
                        await this.clientsManager.getDefaultIpfs()._client.pin.rm(cid);
                    } catch (e) {}
                })
            );

            log.trace(`unpinned ${this._cidsToUnPin.length} stale cids from ipfs node for subplebbit (${this.address})`);
        }
    }
    private pubsubTopicWithfallback() {
        return this.pubsubTopic || this.address;
    }

    private async _repinCommentUpdateIfNeeded() {
        const log = Logger("plebbit-js:start:_repinCommentUpdateIfNeeded");

        const storedCommentUpdates = await this.dbHandler.queryAllStoredCommentUpdates();

        for (const commentUpdate of storedCommentUpdates) {
            try {
                await this.clientsManager.getDefaultIpfs()._client.files.stat(commentUpdate.ipfsPath);
            } catch (e) {
                // means the comment update is not on the ipfs node, need to add it
                // We should calculate new ipfs path
                if (e instanceof Error && e.message !== "file does not exist") throw e;
                const commentToUpdatePath = await this.dbHandler.queryComment(commentUpdate.cid);
                if (!commentToUpdatePath) throw Error("Failed to find the comment in db to update its ipfs path");
                const newIpfsPath = await this._calculateIpfsPathForCommentUpdate(commentToUpdatePath, undefined);
                await this._writeCommentUpdateToIpfsFilePath(commentUpdate, newIpfsPath, undefined);
                await this.dbHandler.upsertCommentUpdate({ ...commentUpdate, ipfsPath: newIpfsPath });
                log(`Added the CommentUpdate of (${commentUpdate.cid}) to IPFS files`);
            }
        }
    }

    private async _adjustPostUpdatesBucketsIfNeeded() {
        // This function will be ran a lot, maybe we should move it out of the sync loop or try to limit its execution
        if (!this.postUpdates) return;
        // Look for posts whose buckets should be changed

        // TODO this function should be ran in a more efficient manner. It iterates through all posts in the database
        // At some point we should have a db query that looks for posts that need to move to a different bucket
        const log = Logger("plebbit-js:local-subplebbit:start:_adjustPostUpdatesBucketsIfNeeded");
        const commentUpdateOfPosts = await this.dbHandler.queryCommentUpdatesOfPostsForBucketAdjustment();
        for (const post of commentUpdateOfPosts) {
            const currentTimestampBucketOfPost = Number(post.ipfsPath.split("/")[3]);
            const newTimestampBucketOfPost = this._postUpdatesBuckets.find((bucket) => timestamp() - bucket <= post.timestamp);
            if (typeof newTimestampBucketOfPost !== "number") throw Error("Failed to calculate the timestamp bucket of post");
            if (currentTimestampBucketOfPost !== newTimestampBucketOfPost) {
                log(
                    `Post (${post.cid}) current postUpdates timestamp bucket (${currentTimestampBucketOfPost}) is outdated. Will move it to bucket (${newTimestampBucketOfPost})`
                );
                // ipfs files mv to new timestamp bucket
                // also update the value of ipfs path for this post and children
                const newPostIpfsPath = this._calculatePostUpdatePathForExistingCommentUpdate(newTimestampBucketOfPost, post.ipfsPath);
                const newPostIpfsPathWithoutUpdate = newPostIpfsPath.replace("/update", "");
                const currentPostIpfsPathWithoutUpdate = post.ipfsPath.replace("/update", "");
                const newTimestampBucketPath = newPostIpfsPathWithoutUpdate.split("/").slice(0, 4).join("/");
                await this.clientsManager.getDefaultIpfs()._client.files.mkdir(newTimestampBucketPath, { parents: true });

                await this.clientsManager.getDefaultIpfs()._client.files.mv(currentPostIpfsPathWithoutUpdate, newPostIpfsPathWithoutUpdate); // should move post and its children
                const commentUpdatesWithOutdatedIpfsPath = await this.dbHandler.queryCommentsUpdatesWithPostCid(post.cid);
                for (const commentUpdate of commentUpdatesWithOutdatedIpfsPath) {
                    const newIpfsPath = this._calculatePostUpdatePathForExistingCommentUpdate(
                        newTimestampBucketOfPost,
                        commentUpdate.ipfsPath
                    );
                    await this.dbHandler.upsertCommentUpdate({ ...commentUpdate, ipfsPath: newIpfsPath });
                }
                this._subplebbitUpdateTrigger = true;
            }
        }
    }

    private async syncIpnsWithDb() {
        const log = Logger("plebbit-js:local-subplebbit:sync");
        await this._switchDbWhileRunningIfNeeded();

        try {
            await this._mergeInstanceStateWithDbState({});
            await this._listenToIncomingRequests();
            await this._adjustPostUpdatesBucketsIfNeeded();
            this._setStartedState("publishing-ipns");
            this.clientsManager.updateIpfsState("publishing-ipns");
            await this._updateCommentsThatNeedToBeUpdated();
            await this.updateSubplebbitIpnsIfNeeded();
        } catch (e) {
            this._setStartedState("failed");
            this.clientsManager.updateIpfsState("stopped");

            log.error(`Failed to sync due to error,`, e);
        }
    }

    private async _assertDomainResolvesCorrectly(domain: string) {
        if (isStringDomain(domain)) {
            await this.clientsManager.clearDomainCache(domain, "subplebbit-address");
            const resolvedAddress = await this.clientsManager.resolveSubplebbitAddressIfNeeded(domain);
            if (resolvedAddress !== this.signer.address)
                throwWithErrorCode("ERR_DOMAIN_SUB_ADDRESS_TXT_RECORD_POINT_TO_DIFFERENT_ADDRESS", {
                    subplebbitAddress: this.address,
                    resolvedAddress,
                    signerAddress: this.signer.address
                });
        }
    }

    private async _initSignerProps(newSignerProps: InternalSubplebbitType["signer"]) {
        this.signer = new Signer(newSignerProps);
        if (!this.signer?.ipfsKey?.byteLength || this.signer?.ipfsKey?.byteLength <= 0)
            this.signer.ipfsKey = new Uint8Array(await getIpfsKeyFromPrivateKey(this.signer.privateKey));
        if (!this.signer.ipnsKeyName) this.signer.ipnsKeyName = this.signer.address;
        if (!this.signer.publicKey) this.signer.publicKey = await getPublicKeyFromPrivateKey(this.signer.privateKey);

        this.encryption = {
            type: "ed25519-aes-gcm",
            publicKey: this.signer.publicKey
        };
    }

    private async _publishLoop(syncIntervalMs: number) {
        if (!this._isSubRunningLocally) return;
        const loop = async () => {
            this._publishLoopPromise = this.syncIpnsWithDb();
            await this._publishLoopPromise;
            await this._publishLoop(syncIntervalMs);
        };
        this._publishInterval = setTimeout(loop.bind(this), syncIntervalMs);
    }

    private async _initBeforeStarting() {
        if (!this.signer?.address) throwWithErrorCode("ERR_SUB_SIGNER_NOT_DEFINED");
        if (!this._challengeAnswerPromises)
            this._challengeAnswerPromises = new LRUCache<string, Promise<string[]>>({
                max: 1000,
                ttl: 600000
            });
        if (!this._challengeAnswerResolveReject)
            this._challengeAnswerResolveReject = new LRUCache<
                string,
                { resolve: (answers: string[]) => void; reject: (error: Error) => void }
            >({
                max: 1000,
                ttl: 600000
            });
        if (!this._ongoingChallengeExchanges)
            this._ongoingChallengeExchanges = new LRUCache<string, boolean>({
                max: 1000,
                ttl: 600000
            });
        if (!this._cidsToUnPin) this._cidsToUnPin = [];
        await this.dbHandler.initDestroyedConnection();
    }

    async edit(newSubplebbitOptions: SubplebbitEditOptions) {
        const log = Logger("plebbit-js:local-subplebbit:edit");

        // Right now if a sub owner passes settings.challenges = undefined or null, it will be explicitly changed to []
        // settings.challenges = [] means sub has no challenges
        if (remeda.isPlainObject(newSubplebbitOptions.settings) && "challenges" in newSubplebbitOptions.settings)
            newSubplebbitOptions.settings.challenges =
                newSubplebbitOptions.settings.challenges === undefined || newSubplebbitOptions.settings.challenges === null
                    ? []
                    : newSubplebbitOptions.settings.challenges;

        if ("roles" in newSubplebbitOptions) {
            let newRoles = lodash.omitBy(newSubplebbitOptions.roles, lodash.isNil); // remove author addresses with undefined or null
            if (Object.keys(newRoles).length === 0) newRoles = undefined; // if there are no mods then remove sub.roles entirely
            newSubplebbitOptions.roles = newRoles;
            log("New roles after edit", newSubplebbitOptions.roles);
        }

        const newProps: Partial<
            SubplebbitEditOptions & Pick<InternalSubplebbitType, "_usingDefaultChallenge" | "_subplebbitUpdateTrigger">
        > = {
            ...newSubplebbitOptions,
            _subplebbitUpdateTrigger: true
        };

        if (Array.isArray(newProps?.settings?.challenges)) {
            newProps.challenges = newProps.settings.challenges.map(getSubplebbitChallengeFromSubplebbitChallengeSettings);
            newProps._usingDefaultChallenge = lodash.isEqual(newProps?.settings?.challenges, this._defaultSubplebbitChallenges);
        }

        await this.dbHandler.initDestroyedConnection();

        if (newSubplebbitOptions.address && newSubplebbitOptions.address !== this.address) {
            if (doesDomainAddressHaveCapitalLetter(newSubplebbitOptions.address))
                throw new PlebbitError("ERR_DOMAIN_ADDRESS_HAS_CAPITAL_LETTER", { subplebbitAddress: newSubplebbitOptions.address });
            this._assertDomainResolvesCorrectly(newSubplebbitOptions.address).catch((err: PlebbitError) => {
                log.error(err.toString());
                this.emit("error", err);
            });
            log(`Attempting to edit subplebbit.address from ${this.address} to ${newSubplebbitOptions.address}`);

            await this._updateDbInternalState(newProps);
            if (!(await this.dbHandler.isSubStartLocked())) {
                log("will rename the subplebbit db in edit() because the subplebbit is not being ran anywhere else");
                await this._movePostUpdatesFolderToNewAddress(this.address, newSubplebbitOptions.address);
                await this.dbHandler.destoryConnection();
                await this.dbHandler.changeDbFilename(this.address, newSubplebbitOptions.address);
                this.setAddress(newSubplebbitOptions.address);
            }
        } else {
            await this._updateDbInternalState(newProps);
        }

        const latestState = await this._getDbInternalState(true);

        await this.initInternalSubplebbitNoMerge(latestState); // we merge because

        log(`Subplebbit (${this.address}) props (${Object.keys(newProps)}) has been edited`);
        if (!this._isSubRunningLocally) await this.dbHandler.destoryConnection(); // Need to destory connection so process wouldn't hang

        return this;
    }

    async start() {
        const log = Logger("plebbit-js:local-subplebbit:start");

        await this._initBeforeStarting();
        // update started value twice because it could be started prior lockSubStart
        await this._updateStartedValue();
        await this.dbHandler.lockSubStart(); // Will throw if sub is locked already
        await this._updateStartedValue();
        this._setState("started");
        this._setStartedState("publishing-ipns");
        this._isSubRunningLocally = true;
        await this.dbHandler.initDbIfNeeded();
        await this.dbHandler.initDestroyedConnection();

        await this._setChallengesToDefaultIfNotDefined(log);
        // Import subplebbit keys onto ipfs node

        await this._importSubplebbitSignerIntoIpfsIfNeeded();
        await this._listenToIncomingRequests();

        this._subplebbitUpdateTrigger = true;
        await this._updateDbInternalState({ _subplebbitUpdateTrigger: this._subplebbitUpdateTrigger });

        await this._repinCommentsIPFSIfNeeded();
        await this._repinCommentUpdateIfNeeded();

        this.syncIpnsWithDb()
            .then(() => this._publishLoop(this.plebbit.publishInterval))
            .catch((reason) => {
                log.error(reason);
                this.emit("error", reason);
            });
    }

    private async _updateOnce() {
        const log = Logger("plebbit-js:local-subplebbit:update");
        const subState = await this._getDbInternalState(false);
        await this._updateStartedValue();
        if (deterministicStringify(this.toJSONInternal()) !== deterministicStringify(subState)) {
            log(`Local Subplebbit received a new update. Will emit an update event`);
            this._setUpdatingState("succeeded");
            await this.initInternalSubplebbitNoMerge(subState);
            this.emit("update", this);
        }
    }

    async update() {
        const log = Logger("plebbit-js:local-subplebbit:update");
        if (this.state === "updating" || this.state === "started") return; // No need to do anything if subplebbit is already updating
        const updateLoop = (async () => {
            if (this.state === "updating")
                this._updateOnce()
                    .catch((e) => log.error(`Failed to update subplebbit`, e))
                    .finally(() => setTimeout(updateLoop, this.plebbit.updateInterval));
        }).bind(this);

        this._setState("updating");

        this._updateOnce()
            .catch((e) => log.error(`Failed to update subplebbit`, e))
            .finally(() => (this._updateTimeout = setTimeout(updateLoop, this.plebbit.updateInterval)));
    }

    async stop() {
        const log = Logger("plebbit-js:local-subplebbit:stop");

        if (this.state === "started") {
            this._isSubRunningLocally = false;
            if (this._publishLoopPromise) await this._publishLoopPromise; // should be in try/catch
            await this.clientsManager.pubsubUnsubscribe(this.pubsubTopicWithfallback(), this.handleChallengeExchange);
            this._setStartedState("stopped");
            await this.dbHandler.rollbackAllTransactions();
            await this.dbHandler.unlockSubState();
            await this.dbHandler.unlockSubStart();
            await this._updateStartedValue();

            clearInterval(this._publishInterval);
            this.clientsManager.updateIpfsState("stopped");
            this.clientsManager.updatePubsubState("stopped", undefined);
            await this.dbHandler.destoryConnection();
            log(`Stopped the running of local subplebbit (${this.address})`);
        } else if (this.state === "updating") {
            clearTimeout(this._updateTimeout);
            this._setUpdatingState("stopped");
            log(`Stopped the updating of local subplebbit (${this.address})`);
        }
        this._setState("stopped");
    }

    async delete() {
        await this.stop();

        const ipfsClient = this.clientsManager.getDefaultIpfs();
        if (!ipfsClient) throw Error("Ipfs client is not defined");

        await moveSubplebbitDbToDeletedDirectory(this.address, this.plebbit);
        if (typeof this.signer?.ipnsKeyName === "string")
            // Key may not exist on ipfs node
            try {
                await ipfsClient._client.key.rm(this.signer.ipnsKeyName);
            } catch {}
    }
}<|MERGE_RESOLUTION|>--- conflicted
+++ resolved
@@ -481,19 +481,9 @@
                     throw Error(
                         "There is a problem with how query rows are processed in DB, which is causing an invalid signature. This is a critical Error"
                     );
-<<<<<<< HEAD
                 const calculatedHash = await calculateIpfsHash(deterministicStringify(commentInDbInstance.toJSONIpfs()));
                 if (calculatedHash !== commentInDb.cid)
                     throw Error("There is a problem with db processing comment rows, the cids don't match");
-=======
-                // need to make sure generated CID is the same also
-                // TODO remove this code once we're confident that no issues will occur with signatures
-                const recreatedCommentInstance = await this.plebbit.createComment(commentInDb);
-                const recreatedCommentIpfsString = deterministicStringify(recreatedCommentInstance.toJSONIpfs());
-                const hashOfRecreatedCommentIpfsString = <string>await Hash.of(recreatedCommentIpfsString);
-                if (hashOfRecreatedCommentIpfsString !== commentInDb.cid)
-                    throw Error("The CID generated when inserting the comment is not the same when we query it");
->>>>>>> 5dc668ea
             } catch (e) {
                 log.error(`Failed to insert post to db due to error, rolling back on inserting the comment. This is a critical error`, e);
                 await this.dbHandler.rollbackTransaction(request.challengeRequestId.toString());
@@ -1178,13 +1168,8 @@
             //@ts-expect-error
             if (unpinnedCommentRow.ipnsName) commentIpfsJson["ipnsName"] = unpinnedCommentRow.ipnsName; // Added for backward compatibility
             const commentIpfsContent = deterministicStringify(commentIpfsJson);
-<<<<<<< HEAD
             const contentHash: string = await calculateIpfsHash(commentIpfsContent);
-            assert.equal(contentHash, unpinnedCommentRow.cid);
-=======
-            const contentHash: string = await Hash.of(commentIpfsContent);
             if (contentHash !== unpinnedCommentRow.cid) throw Error("Unable to recreate the CommentIpfs. This is a critical error");
->>>>>>> 5dc668ea
             await this.clientsManager.getDefaultIpfs()._client.add(commentIpfsContent, { pin: true });
         }
 
