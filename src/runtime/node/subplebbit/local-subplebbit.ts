import Logger from "@plebbit/plebbit-logger";
import { Plebbit } from "../../../plebbit.js";
import type {
    Challenge,
    CreateNewLocalSubplebbitParsedOptions,
    InternalSubplebbitRecordBeforeFirstUpdateType,
    InternalSubplebbitRecordAfterFirstUpdateType,
    ParsedSubplebbitEditOptions,
    SubplebbitChallengeSetting,
    SubplebbitEditOptions,
    SubplebbitIpfsType,
    RpcInternalSubplebbitRecordBeforeFirstUpdateType,
    RpcInternalSubplebbitRecordAfterFirstUpdateType
} from "../../../subplebbit/types.js";
import { LRUCache } from "lru-cache";
import { SortHandler } from "./sort-handler.js";
import { DbHandler } from "./db-handler.js";
import { of as calculateIpfsHash } from "typestub-ipfs-only-hash";
import {
    doesDomainAddressHaveCapitalLetter,
    genToArray,
    hideClassPrivateProps,
    isLinkOfMedia,
    isStringDomain,
    removeNullUndefinedEmptyObjectsValuesRecursively,
    removeUndefinedValuesRecursively,
    throwWithErrorCode,
    timestamp
} from "../../../util.js";
import { STORAGE_KEYS } from "../../../constants.js";
import { stringify as deterministicStringify } from "safe-stable-stringify";
import { PlebbitError } from "../../../plebbit-error.js";

import type {
    ChallengeAnswerMessageType,
    ChallengeMessageType,
    ChallengeRequestMessageType,
    ChallengeVerificationMessageType,
    DecryptedChallenge,
    DecryptedChallengeAnswerMessageType,
    DecryptedChallengeRequest,
    DecryptedChallengeRequestMessageType,
    DecryptedChallengeVerificationMessageType,
    DecryptedChallengeRequestMessageTypeWithSubplebbitAuthor
} from "../../../pubsub-messages/types.js";

import type {
    CommentEditsTableRow,
    CommentUpdatesRow,
    CommentsTableRow,
    IpfsHttpClientPubsubMessage,
    VotesTableRow
} from "../../../types.js";
import {
    ValidationResult,
    cleanUpBeforePublishing,
    signChallengeMessage,
    signChallengeVerification,
    signCommentUpdate,
    signSubplebbit,
    verifyChallengeAnswer,
    verifyChallengeRequest,
    verifyCommentEdit,
    verifyCommentUpdate
} from "../../../signer/signatures.js";
import { getThumbnailUrlOfLink, importSignerIntoIpfsNode, moveSubplebbitDbToDeletedDirectory } from "../util.js";
import { getErrorCodeFromMessage } from "../../../util.js";
import {
    SignerWithPublicKeyAddress,
    decryptEd25519AesGcmPublicKeyBuffer,
    verifyCommentIpfs,
    verifyCommentPubsubMessage,
    verifySubplebbit,
    verifyVote
} from "../../../signer/index.js";
import { encryptEd25519AesGcmPublicKeyBuffer } from "../../../signer/encryption.js";
import { messages } from "../../../errors.js";
import {
    GetChallengeAnswers,
    getChallengeVerification,
    getSubplebbitChallengeFromSubplebbitChallengeSettings
} from "./challenges/index.js";
import * as cborg from "cborg";
import assert from "assert";
import env from "../../../version.js";
import { sha256 } from "js-sha256";
import { getIpfsKeyFromPrivateKey, getPlebbitAddressFromPublicKey, getPublicKeyFromPrivateKey } from "../../../signer/util.js";
import { RpcLocalSubplebbit } from "../../../subplebbit/rpc-local-subplebbit.js";
import * as remeda from "remeda";

import type { CommentEditPubsubMessage } from "../../../publications/comment-edit/types.js";
import {
    AuthorCommentEditPubsubSchema,
    CommentEditPubsubMessageSchema,
    CommentEditPubsubMessageWithFlexibleAuthorSchema,
    CommentEditReservedFields,
    ModeratorCommentEditPubsubSchema,
    uniqueAuthorFields,
    uniqueModFields
} from "../../../publications/comment-edit/schema.js";
import type { VotePubsubMessage } from "../../../publications/vote/types.js";
import type {
    CommentIpfsType,
    CommentIpfsWithCidPostCidDefined,
    CommentPubsubMessage,
    CommentUpdateType
} from "../../../publications/comment/types.js";
import { SubplebbitEditOptionsSchema, SubplebbitRoleSchema } from "../../../subplebbit/schema.js";
import {
    ChallengeAnswerMessageSchema,
    ChallengeMessageSchema,
    ChallengeRequestMessageSchema,
    ChallengeVerificationMessageSchema,
    DecryptedChallengeAnswerSchema,
    DecryptedChallengeRequestSchema,
    DecryptedChallengeSchema
} from "../../../pubsub-messages/schema.js";
import { parseJsonWithPlebbitErrorIfFails, parseSubplebbitIpfsSchemaWithPlebbitErrorIfItFails } from "../../../schema/schema-util.js";
import {
    CommentIpfsSchema,
    CommentPubsubMessageReservedFields,
    CommentPubsubMessageSchema,
    CommentPubsubMessageWithFlexibleAuthorRefinementSchema
} from "../../../publications/comment/schema.js";
import { VotePubsubMessageSchema, VotePubsubReservedFields } from "../../../publications/vote/schema.js";
import { v4 as uuidV4 } from "uuid";
import { AuthorReservedFields } from "../../../schema/schema.js";

// This is a sub we have locally in our plebbit datapath, in a NodeJS environment
export class LocalSubplebbit extends RpcLocalSubplebbit {
    override signer!: SignerWithPublicKeyAddress;
    private _postUpdatesBuckets = [86400, 604800, 2592000, 3153600000]; // 1 day, 1 week, 1 month, 100 years. Expecting to be sorted from smallest to largest

    private _defaultSubplebbitChallenges: SubplebbitChallengeSetting[] = [
        {
            name: "captcha-canvas-v3",
            exclude: [{ role: ["moderator", "admin", "owner"], post: false, reply: false, vote: false }]
        }
    ];

    // These caches below will be used to facilitate challenges exchange with authors, they will expire after 10 minutes
    // Most of the time they will be delete and cleaned up automatically
    private _challengeAnswerPromises!: LRUCache<string, Promise<string[]>>;
    private _challengeAnswerResolveReject!: LRUCache<string, { resolve: (answers: string[]) => void; reject: (error: Error) => void }>;
    private _ongoingChallengeExchanges!: LRUCache<string, boolean>;

    private _cidsToUnPin!: string[];
    private _subplebbitUpdateTrigger!: boolean;

    private _sortHandler!: SortHandler;
    _dbHandler!: DbHandler;
    private _isSubRunningLocally: boolean;
    private _publishLoopPromise?: Promise<void> = undefined;
    private _publishInterval?: NodeJS.Timeout = undefined;
    private _internalStateUpdateId!: InternalSubplebbitRecordBeforeFirstUpdateType["_internalStateUpdateId"];

    constructor(plebbit: Plebbit) {
        super(plebbit);
        this.handleChallengeExchange = this.handleChallengeExchange.bind(this);
        this.started = false;
        this._isSubRunningLocally = false;
        this._subplebbitUpdateTrigger = false;
        //@ts-expect-error
        this._challengeAnswerPromises = //@ts-expect-error
            this._challengeAnswerResolveReject = //@ts-expect-error
            this._ongoingChallengeExchanges = //@ts-expect-error
            this._cidsToUnPin = //@ts-expect-error
            this._internalStateUpdateId =
                undefined;
        hideClassPrivateProps(this);
    }

    // This will be stored in DB
    toJSONInternalAfterFirstUpdate(): InternalSubplebbitRecordAfterFirstUpdateType {
        return {
            ...remeda.omit(this.toJSONInternalRpcAfterFirstUpdate(), ["started"]),
            signer: remeda.pick(this.signer, ["privateKey", "type", "address", "shortAddress", "publicKey"]),
            _subplebbitUpdateTrigger: this._subplebbitUpdateTrigger,
            _internalStateUpdateId: this._internalStateUpdateId
        };
    }

    toJSONInternalBeforeFirstUpdate(): InternalSubplebbitRecordBeforeFirstUpdateType {
        return {
            ...remeda.omit(this.toJSONInternalRpcBeforeFirstUpdate(), ["started"]),
            signer: remeda.pick(this.signer, ["privateKey", "type", "address", "shortAddress", "publicKey"]),
            _subplebbitUpdateTrigger: this._subplebbitUpdateTrigger,
            _internalStateUpdateId: this._internalStateUpdateId
        };
    }

    override toJSONInternalRpcAfterFirstUpdate(): RpcInternalSubplebbitRecordAfterFirstUpdateType {
        return {
            ...super.toJSONInternalRpcAfterFirstUpdate(),
            signer: remeda.pick(this.signer, ["publicKey", "address", "shortAddress", "type"])
        };
    }

    override toJSONInternalRpcBeforeFirstUpdate(): RpcInternalSubplebbitRecordBeforeFirstUpdateType {
        return {
            ...super.toJSONInternalRpcBeforeFirstUpdate(),
            signer: remeda.pick(this.signer, ["publicKey", "address", "shortAddress", "type"])
        };
    }

    private async _updateStartedValue() {
        this.started = await this._dbHandler.isSubStartLocked(this.address);
    }

    async initNewLocalSubPropsNoMerge(newProps: CreateNewLocalSubplebbitParsedOptions) {
        await this._initSignerProps(newProps.signer);
        this.title = newProps.title;
        this.description = newProps.description;
        this.setAddress(newProps.address);
        this.pubsubTopic = newProps.pubsubTopic;
        this.roles = newProps.roles;
        this.features = newProps.features;
        this.suggested = newProps.suggested;
        this.rules = newProps.rules;
        this.flairs = newProps.flairs;
    }

    async initInternalSubplebbitAfterFirstUpdateNoMerge(newProps: InternalSubplebbitRecordAfterFirstUpdateType) {
        await this.initRpcInternalSubplebbitAfterFirstUpdateNoMerge({ ...newProps, started: this.started });
        await this._initSignerProps(newProps.signer);
        this._subplebbitUpdateTrigger = newProps._subplebbitUpdateTrigger;
        this._internalStateUpdateId = newProps._internalStateUpdateId;
    }

    async initInternalSubplebbitBeforeFirstUpdateNoMerge(newProps: InternalSubplebbitRecordBeforeFirstUpdateType) {
        await this.initRpcInternalSubplebbitBeforeFirstUpdateNoMerge({ ...newProps, started: this.started });
        await this._initSignerProps(newProps.signer);
        this._subplebbitUpdateTrigger = newProps._subplebbitUpdateTrigger;
        this._internalStateUpdateId = newProps._internalStateUpdateId;
    }

    private async initDbHandlerIfNeeded() {
        if (!this._dbHandler) {
            this._dbHandler = new DbHandler(this);
            await this._dbHandler.initDbConfigIfNeeded();
            this._sortHandler = new SortHandler(this);
        }
    }

    async _loadLocalSubDb() {
        // This function will load the InternalSubplebbit props from the local db and update its props with it
        await this.initDbHandlerIfNeeded();
        await this._dbHandler.initDbIfNeeded();
        await this._dbHandler.createOrMigrateTablesIfNeeded();

        await this._updateInstanceStateWithDbState(); // Load InternalSubplebbit from DB here
        if (!this.signer) throwWithErrorCode("ERR_LOCAL_SUB_HAS_NO_SIGNER_IN_INTERNAL_STATE", { address: this.address });
        await this._updateStartedValue();

        await this._dbHandler.destoryConnection(); // Need to destory connection so process wouldn't hang
    }
    private async _importSubplebbitSignerIntoIpfsIfNeeded() {
        if (!this.signer.ipnsKeyName) throw Error("subplebbit.signer.ipnsKeyName is not defined");
        if (!this.signer.ipfsKey) throw Error("subplebbit.signer.ipfsKey is not defined");

        const ipfsNodeKeys = await this._clientsManager.getDefaultIpfs()._client.key.list();
        if (!ipfsNodeKeys.find((key) => key.name === this.signer.ipnsKeyName))
            await importSignerIntoIpfsNode(this.signer.ipnsKeyName, this.signer.ipfsKey, {
                url: this._plebbit.ipfsHttpClientsOptions![0].url!.toString(),
                headers: this._plebbit.ipfsHttpClientsOptions![0].headers
            });
    }

    private async _updateDbInternalState(
        props: Partial<InternalSubplebbitRecordBeforeFirstUpdateType | InternalSubplebbitRecordAfterFirstUpdateType>
    ) {
        if (remeda.isEmpty(props)) return;
        props._internalStateUpdateId = uuidV4();
        await this._dbHandler.lockSubState();
        const internalStateBefore = await this._getDbInternalState(false);
        await this._dbHandler.keyvSet(STORAGE_KEYS[STORAGE_KEYS.INTERNAL_SUBPLEBBIT], {
            ...internalStateBefore,
            ...props
        });
        await this._dbHandler.unlockSubState();
        this._internalStateUpdateId = props._internalStateUpdateId;
    }

    private async _getDbInternalState(
        lock = true
    ): Promise<InternalSubplebbitRecordAfterFirstUpdateType | InternalSubplebbitRecordBeforeFirstUpdateType | undefined> {
        if (!(await this._dbHandler.keyvHas(STORAGE_KEYS[STORAGE_KEYS.INTERNAL_SUBPLEBBIT]))) return undefined;
        if (lock) await this._dbHandler.lockSubState();
        const internalState = <InternalSubplebbitRecordAfterFirstUpdateType | InternalSubplebbitRecordBeforeFirstUpdateType>(
            await this._dbHandler.keyvGet(STORAGE_KEYS[STORAGE_KEYS.INTERNAL_SUBPLEBBIT])
        );
        if (lock) await this._dbHandler.unlockSubState();
        return internalState;
    }

    private async _updateInstanceStateWithDbState() {
        const currentDbState = await this._getDbInternalState();
        if (!currentDbState) throw Error("current db state should be defined before updating instance state with it");

        if ("updatedAt" in currentDbState)
            await this.initInternalSubplebbitAfterFirstUpdateNoMerge({ ...currentDbState, address: this.address });
        else await this.initInternalSubplebbitBeforeFirstUpdateNoMerge({ ...currentDbState, address: this.address });
    }

    async _setChallengesToDefaultIfNotDefined(log: Logger) {
        if (
            this._usingDefaultChallenge !== false &&
            (!this.settings?.challenges || remeda.isDeepEqual(this.settings?.challenges, this._defaultSubplebbitChallenges))
        )
            this._usingDefaultChallenge = true;
        if (this._usingDefaultChallenge && !remeda.isDeepEqual(this.settings?.challenges, this._defaultSubplebbitChallenges)) {
            await this.edit({ settings: { ...this.settings, challenges: this._defaultSubplebbitChallenges } });
            log(`Defaulted the challenges of subplebbit (${this.address}) to`, this._defaultSubplebbitChallenges);
        }
    }

    async _createNewLocalSubDb() {
        // We're creating a totally new subplebbit here with a new db
        // This function should be called only once per sub
        const log = Logger("plebbit-js:local-subplebbit:_createNewLocalSubDb");
        await this.initDbHandlerIfNeeded();
        await this._dbHandler.initDbIfNeeded();
        await this._dbHandler.createOrMigrateTablesIfNeeded();
        await this._initSignerProps(this.signer); // init this.encryption as well

        if (!this.pubsubTopic) this.pubsubTopic = remeda.clone(this.signer.address);
        if (typeof this.createdAt !== "number") this.createdAt = timestamp();
        if (!this.protocolVersion) this.protocolVersion = env.PROTOCOL_VERSION;
        if (!this.settings?.challenges) {
            this.settings = { ...this.settings, challenges: this._defaultSubplebbitChallenges };
            this.challenges = this.settings.challenges!.map(getSubplebbitChallengeFromSubplebbitChallengeSettings);
            this._usingDefaultChallenge = true;
            log(`Defaulted the challenges of subplebbit (${this.address}) to`, this._defaultSubplebbitChallenges);
        }

        await this._updateDbInternalState(this.toJSONInternalBeforeFirstUpdate());

        await this._updateStartedValue();

        await this._dbHandler.destoryConnection(); // Need to destory connection so process wouldn't hang
    }

    private async _calculateNewPostUpdates(): Promise<SubplebbitIpfsType["postUpdates"]> {
        const postUpdates: SubplebbitIpfsType["postUpdates"] = {};
        for (const timeBucket of this._postUpdatesBuckets) {
            try {
                const statRes = await this._clientsManager
                    .getDefaultIpfs()
                    ._client.files.stat(`/${this.address}/postUpdates/${timeBucket}`);
                if (statRes.blocks !== 0) postUpdates[String(timeBucket)] = String(statRes.cid);
            } catch {}
        }
        if (remeda.isEmpty(postUpdates)) return undefined;
        return postUpdates;
    }

    private async _calculateLatestUpdateTrigger() {
        const lastPublishTooOld = this.updatedAt < timestamp() - 60 * 15; // Publish a subplebbit record every 15 minutes at least
        const dbInstance = await this._getDbInternalState(true);
        if (!dbInstance) throw Error("Db instance should be defined prior to publishing a new IPNS");
        this._subplebbitUpdateTrigger =
            this._subplebbitUpdateTrigger ||
            ("_subplebbitUpdateTrigger" in dbInstance && dbInstance._subplebbitUpdateTrigger) ||
            lastPublishTooOld;
    }

    private async updateSubplebbitIpnsIfNeeded() {
        const log = Logger("plebbit-js:local-subplebbit:sync");

        await this._calculateLatestUpdateTrigger();

        if (!this._subplebbitUpdateTrigger) return; // No reason to update

        const trx: any = await this._dbHandler.createTransaction("subplebbit");
        const latestPost = await this._dbHandler.queryLatestPostCid(trx);
        const latestComment = await this._dbHandler.queryLatestCommentCid(trx);
        await this._dbHandler.commitTransaction("subplebbit");

        const [stats, subplebbitPosts] = await Promise.all([
            this._dbHandler.querySubplebbitStats(undefined),
            this._sortHandler.generateSubplebbitPosts()
        ]);

        if (subplebbitPosts && this.posts?.pageCids) {
            const newPageCids = remeda.unique(Object.values(subplebbitPosts.pageCids));
            const pageCidsToUnPin = remeda.unique(
                Object.values(this.posts.pageCids).filter((oldPageCid) => !newPageCids.includes(oldPageCid))
            );

            this._cidsToUnPin.push(...pageCidsToUnPin);
        }

        const newPostUpdates = await this._calculateNewPostUpdates();

        const statsCid = (await this._clientsManager.getDefaultIpfs()._client.add(deterministicStringify(stats))).path;
        if (this.statsCid && statsCid !== this.statsCid) this._cidsToUnPin.push(this.statsCid);

        await this._updateInstanceStateWithDbState();

        const updatedAt = timestamp() === this.updatedAt ? timestamp() + 1 : timestamp();
        const newIpns: Omit<SubplebbitIpfsType, "signature"> = {
            ...cleanUpBeforePublishing({
                ...remeda.omit(this._toJSONIpfsBaseNoPosts(), ["signature"]),
                lastPostCid: latestPost?.cid,
                lastCommentCid: latestComment?.cid,
                statsCid,
                updatedAt,
                postUpdates: newPostUpdates,
                protocolVersion: env.PROTOCOL_VERSION
            })
        };
        // posts should not be cleaned up because we want to make sure not to modify authors' posts
        if (subplebbitPosts)
            newIpns.posts = removeUndefinedValuesRecursively({
                pageCids: subplebbitPosts.pageCids,
                pages: remeda.pick(subplebbitPosts.pages, ["hot"])
            });
        else await this._updateDbInternalState({ posts: undefined }); // make sure db resets posts as well

        const signature = await signSubplebbit(newIpns, this.signer);
        const newSubplebbitRecord = <SubplebbitIpfsType>{ ...newIpns, signature };

        await this._validateSubSchemaAndSignatureBeforePublishing(newSubplebbitRecord);

        const file = await this._clientsManager.getDefaultIpfs()._client.add(deterministicStringify(newSubplebbitRecord));
        // If this._isSubRunningLocally = false, then this is the last publish before stopping
        // TODO double check these values
        const ttl = this._isSubRunningLocally ? `${this._plebbit.publishInterval * 3}ms` : undefined;
        const lifetime = `24h`; // doesn't matter anyway, DHT drops all entries after 24h
        const publishRes = await this._clientsManager.getDefaultIpfs()._client.name.publish(file.path, {
            key: this.signer.ipnsKeyName,
            allowOffline: true,
            ttl,
            lifetime
        });
        log(
            `Published a new IPNS record for sub(${this.address}) on IPNS (${publishRes.name}) that points to file (${publishRes.value}) with updatedAt (${newSubplebbitRecord.updatedAt})`
        );
        this._unpinStaleCids().catch((err) => log.error("Failed to unpin stale cids due to ", err));

        this._cidsToUnPin = [file.path];

        await this.initSubplebbitIpfsPropsNoMerge(newSubplebbitRecord);
        this.cid = file.path;

        this._subplebbitUpdateTrigger = false;

        await this._updateDbInternalState(remeda.omit(this.toJSONInternalAfterFirstUpdate(), ["address"]));

        this._setStartedState("succeeded");
        this._clientsManager.updateIpfsState("stopped");
        this.emit("update", this);
    }

    private shouldResolveDomainForVerification() {
        return this.address.includes(".") && Math.random() < 0.005; // Resolving domain should be a rare process because default rpcs throttle if we resolve too much
    }

    private async _validateSubSchemaAndSignatureBeforePublishing(recordToPublishRaw: SubplebbitIpfsType) {
        const log = Logger("plebbit-js:local-subplebbit:_validateSubSchemaAndSignatureBeforePublishing");

        let parsedRecord: SubplebbitIpfsType;
        try {
            parsedRecord = parseSubplebbitIpfsSchemaWithPlebbitErrorIfItFails(recordToPublishRaw);
        } catch (e) {
            const error = new PlebbitError("ERR_LOCAL_SUBPLEBIT_PRODUCED_INVALID_SCHEMA", { invalidRecord: recordToPublishRaw, err: e });
            log.error(`Local subplebbit (${this.address}) produced an invalid SubplebbitIpfs schema`, error);
            this.emit("error", error);
            throw error;
        }

        try {
            const validation = await verifySubplebbit(parsedRecord, false, this._clientsManager, false, false);
            if (!validation.valid) {
                this._cidsToUnPin = [];
                throwWithErrorCode("ERR_LOCAL_SUBPLEBBIT_PRODUCED_INVALID_SIGNATURE", {
                    validation,
                    invalidRecord: parsedRecord
                });
            }
        } catch (e) {
            log.error(`Local subplebbit (${this.address}) produced an invalid signature`, e);
            this.emit("error", <PlebbitError>e);
            throw e;
        }

        if (this.shouldResolveDomainForVerification()) {
            try {
                log(`Resolving domain ${this.address} to make sure it's the same as signer.address ${this.signer.address}`);
                const resolvedSubAddress = await this._clientsManager.resolveSubplebbitAddressIfNeeded(this.address);
                if (resolvedSubAddress !== this.signer.address)
                    log.error(
                        `The domain address (${this.address}) subplebbit-address text record to resolves to ${resolvedSubAddress} when it should resolve to ${this.signer.address}`
                    );
            } catch (e) {
                log.error(`Failed to resolve sub domain ${this.address}`, e);
            }
        }
    }

    private async storeCommentEdit(
        commentEditRaw: CommentEditPubsubMessage,
        challengeRequestId: ChallengeRequestMessageType["challengeRequestId"]
    ): Promise<undefined> {
        const log = Logger("plebbit-js:local-subplebbit:storeCommentEdit");
        const strippedOutEditPublication = CommentEditPubsubMessageWithFlexibleAuthorSchema.strip().parse(commentEditRaw); // we strip out here so we don't store any extra props in commentedits table
        const commentToBeEdited = await this._dbHandler.queryComment(commentEditRaw.commentCid, undefined); // We assume commentToBeEdited to be defined because we already tested for its existence above
        if (!commentToBeEdited) throw Error("The comment to edit doesn't exist"); // unlikely error to happen, but always a good idea to verify
        const editSignedByOriginalAuthor = commentEditRaw.signature.publicKey === commentToBeEdited.signature.publicKey;

        const isAuthorEdit = this._isAuthorEdit(commentEditRaw, editSignedByOriginalAuthor);
        const authorSignerAddress = await getPlebbitAddressFromPublicKey(commentEditRaw.signature.publicKey);

        const editTableRow = <CommentEditsTableRow>{
            ...strippedOutEditPublication,
            isAuthorEdit,
            authorSignerAddress,
            authorAddress: strippedOutEditPublication.author.address
        };

        const extraPropsInEdit = remeda.difference(
            remeda.keys.strict(commentEditRaw),
            remeda.keys.strict(CommentEditPubsubMessageSchema.shape)
        );
        if (extraPropsInEdit.length > 0) {
            log("Found extra props on CommentEdit", extraPropsInEdit, "Will be adding them to extraProps column");
            editTableRow.extraProps = remeda.pick(commentEditRaw, extraPropsInEdit);
        }

        await this._dbHandler.insertEdit(editTableRow);
        log(`Inserted new Comment Edit for comment (${commentEditRaw.commentCid})`, commentEditRaw);
    }

    private async storeVote(newVoteProps: VotePubsubMessage, challengeRequestId: ChallengeRequestMessageType["challengeRequestId"]) {
        const log = Logger("plebbit-js:local-subplebbit:storeVote");
        const strippedOutVotePublication = VotePubsubMessageSchema.strip().parse(newVoteProps); // we strip out here so we don't store any extra props in votes table

        const authorSignerAddress = await getPlebbitAddressFromPublicKey(newVoteProps.signature.publicKey);
        await this._dbHandler.deleteVote(authorSignerAddress, newVoteProps.commentCid);
        const voteTableRow = <VotesTableRow>{
            ...strippedOutVotePublication,
            authorSignerAddress,
            authorAddress: newVoteProps.author.address
        };
        const extraPropsInVote = remeda.difference(remeda.keys.strict(newVoteProps), remeda.keys.strict(VotePubsubMessageSchema.shape));
        if (extraPropsInVote.length > 0) {
            log("Found extra props on Vote", extraPropsInVote, "Will be adding them to extraProps column");
            voteTableRow.extraProps = remeda.pick(newVoteProps, extraPropsInVote);
        }

        await this._dbHandler.insertVote(voteTableRow);
        log(`inserted new vote for comment ${newVoteProps.commentCid}`, newVoteProps);
        return undefined;
    }

    private isPublicationVote(publication: DecryptedChallengeRequestMessageType["publication"]): publication is VotePubsubMessage {
        return "vote" in publication && typeof publication.vote === "number";
    }

    private isPublicationComment(publication: DecryptedChallengeRequestMessageType["publication"]): publication is CommentPubsubMessage {
        return !this.isPublicationVote(publication) && !this.isPublicationCommentEdit(publication);
    }

    private isPublicationReply(publication: DecryptedChallengeRequestMessageType["publication"]): publication is CommentPubsubMessage {
        return this.isPublicationComment(publication) && "parentCid" in publication && typeof publication.parentCid === "string";
    }

    private isPublicationPost(publication: DecryptedChallengeRequestMessageType["publication"]) {
        return this.isPublicationComment(publication) && !("parentCid" in publication);
    }

    private isPublicationCommentEdit(
        publication: DecryptedChallengeRequestMessageType["publication"]
    ): publication is CommentEditPubsubMessage {
        return !this.isPublicationVote(publication) && "commentCid" in publication && typeof publication.commentCid === "string";
    }

    private async _calculateLinkProps(
        link: CommentPubsubMessage["link"]
    ): Promise<Pick<CommentIpfsType, "thumbnailUrl" | "thumbnailUrlWidth" | "thumbnailUrlHeight"> | undefined> {
        if (!link || !this.settings?.fetchThumbnailUrls) return undefined;
        return getThumbnailUrlOfLink(link, this, this.settings.fetchThumbnailUrlsProxyUrl);
    }

    private async _calculatePostProps(
        comment: CommentPubsubMessage,
        challengeRequestId: ChallengeRequestMessageType["challengeRequestId"]
    ): Promise<Pick<CommentIpfsType, "previousCid" | "depth">> {
        const trx = await this._dbHandler.createTransaction(challengeRequestId.toString());
        const previousCid = (await this._dbHandler.queryLatestPostCid(trx))?.cid;
        await this._dbHandler.commitTransaction(challengeRequestId.toString());
        return { depth: 0, previousCid };
    }

    private async _calculateReplyProps(
        comment: CommentPubsubMessage,
        challengeRequestId: ChallengeRequestMessageType["challengeRequestId"]
    ): Promise<Pick<CommentIpfsType, "previousCid" | "depth" | "postCid">> {
        if (!comment.parentCid) throw Error("Reply has to have parentCid");

        const trx = await this._dbHandler.createTransaction(challengeRequestId.toString());
        const commentsUnderParent = await this._dbHandler.queryCommentsUnderComment(comment.parentCid, trx);
        const parent = await this._dbHandler.queryComment(comment.parentCid, trx);
        await this._dbHandler.commitTransaction(challengeRequestId.toString());

        if (!parent) throw Error("Failed to find parent of reply");

        return {
            depth: parent.depth + 1,
            postCid: parent.postCid,
            previousCid: commentsUnderParent[0]?.cid
        };
    }

    private async storePublication(request: DecryptedChallengeRequestMessageType): Promise<CommentIpfsWithCidPostCidDefined | undefined> {
        const log = Logger("plebbit-js:local-subplebbit:handleChallengeExchange:storePublicationIfValid");

        const publication = request.publication;
        const publicationHash = sha256(deterministicStringify(publication));
        if (this.isPublicationVote(publication)) return this.storeVote(publication, request.challengeRequestId);
        else if (this.isPublicationCommentEdit(publication)) return this.storeCommentEdit(publication, request.challengeRequestId);
        else if (this.isPublicationComment(publication)) {
            const commentIpfs = <CommentIpfsType>{
                ...publication,
                ...(await this._calculateLinkProps(publication.link)),
                ...(this.isPublicationPost(publication) && (await this._calculatePostProps(publication, request.challengeRequestId))),
                ...(this.isPublicationReply(publication) && (await this._calculateReplyProps(publication, request.challengeRequestId)))
            };

            const file = await this._clientsManager.getDefaultIpfs()._client.add(deterministicStringify(commentIpfs));

            const commentCid = file.path;
            const postCid = commentIpfs.postCid || commentCid; // if postCid is not defined, then we're adding a post to IPFS, so its own cid is the postCid
            const authorSignerAddress = await getPlebbitAddressFromPublicKey(publication.signature.publicKey);

            const strippedOutCommentIpfs = CommentIpfsSchema.strip().parse(commentIpfs); // remove unknown props
            const commentRow = <CommentsTableRow>{
                ...strippedOutCommentIpfs,
                cid: commentCid,
                postCid,
                authorAddress: commentIpfs.author.address,
                authorSignerAddress,
                challengeRequestPublicationSha256: publicationHash
            };

            const unknownProps = remeda.difference(remeda.keys.strict(publication), remeda.keys.strict(CommentPubsubMessageSchema.shape));

            if (unknownProps.length > 0) {
                log("Found extra props on Comment", unknownProps, "Will be adding them to extraProps column");
                commentRow.extraProps = remeda.pick(publication, unknownProps);
            }
            const trxForInsert = await this._dbHandler.createTransaction(request.challengeRequestId.toString());
            try {
                // This would throw for extra props
                await this._dbHandler.insertComment(commentRow, trxForInsert);
                // Everything below here is for verification purposes
                // The goal here is to find out if storing comment props in DB causes them to change in any way
                const commentInDb = await this._dbHandler.queryComment(commentRow.cid, trxForInsert);
                if (!commentInDb) throw Error("Failed to query the comment we just inserted");
                // The line below will fail with extra props

                const commentIpfsRecreated = <CommentIpfsType>remeda.pick(commentInDb, remeda.keys.strict(commentIpfs));
                const validity = await verifyCommentIpfs(
                    removeUndefinedValuesRecursively(commentIpfsRecreated),
                    this._plebbit.resolveAuthorAddresses,
                    this._clientsManager,
                    false
                );
                if (!validity.valid)
                    throw Error(
                        "There is a problem with how query rows are processed in DB, which is causing an invalid signature. This is a critical Error"
                    );
                const calculatedHash = await calculateIpfsHash(deterministicStringify(commentIpfsRecreated));
                if (calculatedHash !== commentInDb.cid)
                    throw Error("There is a problem with db processing comment rows, the cids don't match");
            } catch (e) {
                log.error(`Failed to insert post to db due to error, rolling back on inserting the comment. This is a critical error`, e);
                await this._dbHandler.rollbackTransaction(request.challengeRequestId.toString());
                throw e;
            }

            await this._dbHandler.commitTransaction(request.challengeRequestId.toString());

            log(`New comment with cid ${commentRow.cid}  and depth (${commentRow.depth}) has been inserted into DB`);

<<<<<<< HEAD
            return commentToInsert.toJSONCommentIpfsWithCid();
=======
            return { ...commentIpfs, cid: commentCid, postCid };
>>>>>>> 433d395b
        }
    }

    private async _decryptOrRespondWithFailure(request: ChallengeRequestMessageType | ChallengeAnswerMessageType): Promise<string> {
        const log = Logger("plebbit-js:local-subplebbit:_decryptOrRespondWithFailure");
        try {
            return await decryptEd25519AesGcmPublicKeyBuffer(request.encrypted, this.signer.privateKey, request.signature.publicKey);
        } catch (e) {
            log.error(`Failed to decrypt request (${request.challengeRequestId.toString()}) due to error`, e);
            await this._publishFailedChallengeVerification(
                { reason: messages.ERR_SUB_FAILED_TO_DECRYPT_PUBSUB_MSG },
                request.challengeRequestId
            );

            throw e;
        }
    }

    private async _respondWithErrorIfSignatureOfPublicationIsInvalid(request: DecryptedChallengeRequestMessageType): Promise<void> {
        let validity: ValidationResult;
        if (this.isPublicationComment(request.publication))
            validity = await verifyCommentPubsubMessage(
                request.publication,
                this._plebbit.resolveAuthorAddresses,
                this._clientsManager,
                false
            );
        else if (this.isPublicationCommentEdit(request.publication))
            validity = await verifyCommentEdit(request.publication, this._plebbit.resolveAuthorAddresses, this._clientsManager, false);
        else if (this.isPublicationVote(request.publication))
            validity = await verifyVote(request.publication, this._plebbit.resolveAuthorAddresses, this._clientsManager, false);
        else throw Error("Can't detect the type of publication");

        if (!validity.valid) {
            await this._publishFailedChallengeVerification({ reason: validity.reason }, request.challengeRequestId);
            throwWithErrorCode(getErrorCodeFromMessage(validity.reason!), { publication: request.publication, validity });
        }
    }

    private async _publishChallenges(
        challenges: Omit<Challenge, "verify">[],
        request: DecryptedChallengeRequestMessageTypeWithSubplebbitAuthor
    ) {
        const log = Logger("plebbit-js:local-subplebbit:_publishChallenges");
        const toEncryptChallenge = DecryptedChallengeSchema.parse(<DecryptedChallenge>{ challenges });
        const toSignChallenge: Omit<ChallengeMessageType, "signature"> = cleanUpBeforePublishing({
            type: "CHALLENGE",
            protocolVersion: env.PROTOCOL_VERSION,
            userAgent: env.USER_AGENT,
            challengeRequestId: request.challengeRequestId,
            encrypted: await encryptEd25519AesGcmPublicKeyBuffer(
                deterministicStringify(toEncryptChallenge),
                this.signer.privateKey,
                request.signature.publicKey
            ),
            timestamp: timestamp()
        });

        const challengeMessage = ChallengeMessageSchema.parse({
            ...toSignChallenge,
            signature: await signChallengeMessage(toSignChallenge, this.signer)
        });

        this._clientsManager.updatePubsubState("publishing-challenge", undefined);

        await this._clientsManager.pubsubPublish(this.pubsubTopicWithfallback(), challengeMessage);
        log.trace(
            `Published ${challengeMessage.type} over pubsub: `,
            remeda.pick(toSignChallenge, ["timestamp"]),
            toEncryptChallenge.challenges.map((challenge) => challenge.type)
        );
        this._clientsManager.updatePubsubState("waiting-challenge-answers", undefined);
        this.emit("challenge", {
            ...challengeMessage,
            challenges
        });
    }

    private async _publishFailedChallengeVerification(
        result: Pick<ChallengeVerificationMessageType, "challengeErrors" | "reason">,
        challengeRequestId: ChallengeRequestMessageType["challengeRequestId"]
    ) {
        // challengeSucess=false
        const log = Logger("plebbit-js:local-subplebbit:_publishFailedChallengeVerification");

        const toSignVerification: Omit<ChallengeVerificationMessageType, "signature"> = cleanUpBeforePublishing({
            type: "CHALLENGEVERIFICATION",
            challengeRequestId: challengeRequestId,
            challengeSuccess: false,
            challengeErrors: result.challengeErrors,
            reason: result.reason,
            userAgent: env.USER_AGENT,
            protocolVersion: env.PROTOCOL_VERSION,
            timestamp: timestamp()
        });

        const challengeVerification = ChallengeVerificationMessageSchema.parse({
            ...toSignVerification,
            signature: await signChallengeVerification(toSignVerification, this.signer)
        });

        this._clientsManager.updatePubsubState("publishing-challenge-verification", undefined);
        log(`(${challengeRequestId}): `, `Will publish ${challengeVerification.type} over pubsub:`, toSignVerification);

        await this._clientsManager.pubsubPublish(this.pubsubTopicWithfallback(), challengeVerification);
        this._clientsManager.updatePubsubState("waiting-challenge-requests", undefined);

        this.emit("challengeverification", {
            ...challengeVerification,
            publication: undefined
        });
        this._ongoingChallengeExchanges.delete(challengeRequestId.toString());
        this._cleanUpChallengeAnswerPromise(challengeRequestId.toString());
    }

    private async _publishChallengeVerification(
        challengeResult: Pick<ChallengeVerificationMessageType, "challengeErrors" | "challengeSuccess" | "reason">,
        request: DecryptedChallengeRequestMessageType
    ) {
        const log = Logger("plebbit-js:local-subplebbit:_publishChallengeVerification");
        if (!challengeResult.challengeSuccess) return this._publishFailedChallengeVerification(challengeResult, request.challengeRequestId);
        else {
            // Challenge has passed, we store the publication (except if there's an issue with the publication)
            log.trace(
                `(${request.challengeRequestId.toString()}): `,
                `Will attempt to publish challengeVerification with challengeSuccess=true`
            );
            const publicationNoSubplebbitAuthor = await this.storePublication(request);

            let publication: DecryptedChallengeVerificationMessageType["publication"];
            if (remeda.isPlainObject(publicationNoSubplebbitAuthor)) {
                const authorSignerAddress = await getPlebbitAddressFromPublicKey(publicationNoSubplebbitAuthor.signature.publicKey);
                const subplebbitAuthor = await this._dbHandler.querySubplebbitAuthor(authorSignerAddress);
                publication = subplebbitAuthor
                    ? {
                          ...publicationNoSubplebbitAuthor,
                          author: { ...publicationNoSubplebbitAuthor.author, subplebbit: subplebbitAuthor }
                      }
                    : publicationNoSubplebbitAuthor;
            }
            // could contain "publication" or "reason"
            const encrypted = remeda.isPlainObject(publication)
                ? await encryptEd25519AesGcmPublicKeyBuffer(
                      <string>deterministicStringify({ publication }),
                      this.signer.privateKey,
                      request.signature.publicKey
                  )
                : undefined;

            const toSignMsg: Omit<ChallengeVerificationMessageType, "signature"> = cleanUpBeforePublishing({
                type: "CHALLENGEVERIFICATION",
                challengeRequestId: request.challengeRequestId,
                challengeSuccess: true,
                reason: undefined,
                encrypted,
                challengeErrors: challengeResult.challengeErrors,
                userAgent: env.USER_AGENT,
                protocolVersion: env.PROTOCOL_VERSION,
                timestamp: timestamp()
            });
            const challengeVerification = <ChallengeVerificationMessageType>{
                ...toSignMsg,
                signature: await signChallengeVerification(toSignMsg, this.signer)
            };

            this._clientsManager.updatePubsubState("publishing-challenge-verification", undefined);

            await this._clientsManager.pubsubPublish(this.pubsubTopicWithfallback(), challengeVerification);

            this._clientsManager.updatePubsubState("waiting-challenge-requests", undefined);

            const objectToEmit = <DecryptedChallengeVerificationMessageType>{ ...challengeVerification, publication };
            this.emit("challengeverification", objectToEmit);
            this._ongoingChallengeExchanges.delete(request.challengeRequestId.toString());
            this._cleanUpChallengeAnswerPromise(request.challengeRequestId.toString());
            log(
                `Published ${challengeVerification.type} over pubsub:`,
                removeNullUndefinedEmptyObjectsValuesRecursively(
                    remeda.pick(objectToEmit, ["publication", "challengeSuccess", "reason", "challengeErrors", "timestamp"])
                )
            );
        }
    }

    private _commentEditIncludesUniqueModFields(request: CommentEditPubsubMessage) {
<<<<<<< HEAD
        const modOnlyFields: (keyof ModeratorCommentEditOptions)[] = ["pinned", "locked", "removed", "commentAuthor"]; // zod here
        return remeda.intersection(modOnlyFields, remeda.keys.strict(request)).length > 0;
    }

    private _commentEditIncludesUniqueAuthorFields(request: CommentEditPubsubMessage) {
        const modOnlyFields: (keyof AuthorCommentEditOptions)[] = ["content", "deleted"]; // zod here
        return remeda.intersection(modOnlyFields, remeda.keys.strict(request)).length > 0;
=======
        return remeda.intersection(uniqueModFields, remeda.keys.strict(request)).length > 0;
    }

    private _commentEditIncludesUniqueAuthorFields(request: CommentEditPubsubMessage) {
        return remeda.intersection(uniqueAuthorFields, remeda.keys.strict(request)).length > 0;
>>>>>>> 433d395b
    }

    _isAuthorEdit(request: CommentEditPubsubMessage, editHasBeenSignedByOriginalAuthor: boolean) {
        if (this._commentEditIncludesUniqueAuthorFields(request)) return true;
        if (this._commentEditIncludesUniqueModFields(request)) return false;
        // The request has fields that are used in both mod and author, namely [spoiler, flair]
        if (editHasBeenSignedByOriginalAuthor) return true;
        return false;
    }

    private async _checkPublicationValidity(
        request: DecryptedChallengeRequestMessageType,
        authorSubplebbit?: DecryptedChallengeRequestMessageTypeWithSubplebbitAuthor["publication"]["author"]["subplebbit"]
    ): Promise<messages | undefined> {
        const log = Logger("plebbit-js:local-subplebbit:handleChallengeRequest:checkPublicationValidity");

        const publication = request.publication;

        if (publication.subplebbitAddress !== this.address) return messages.ERR_PUBLICATION_INVALID_SUBPLEBBIT_ADDRESS;

        if (typeof authorSubplebbit?.banExpiresAt === "number" && authorSubplebbit.banExpiresAt > timestamp())
            return messages.ERR_AUTHOR_IS_BANNED;

        if (remeda.intersection(remeda.keys.strict(publication.author), AuthorReservedFields).length > 0)
            return messages.ERR_PUBLICATION_AUTHOR_HAS_RESERVED_FIELD;

        if (!this.isPublicationPost(publication)) {
            // vote or reply or edit
            const parentCid: string | undefined = this.isPublicationReply(publication)
                ? publication.parentCid
                : this.isPublicationVote(publication) || this.isPublicationCommentEdit(publication)
                  ? publication.commentCid
                  : undefined;

            if (!parentCid) return messages.ERR_SUB_COMMENT_PARENT_CID_NOT_DEFINED;

            const parent = await this._dbHandler.queryComment(parentCid);
            if (!parent) return messages.ERR_PUBLICATION_PARENT_DOES_NOT_EXIST_IN_SUB;

            const parentFlags = await this._dbHandler.queryCommentFlags(parentCid);

            if (parentFlags.removed && !this.isPublicationCommentEdit(publication))
                // not allowed to vote or reply under removed comments
                return messages.ERR_SUB_PUBLICATION_PARENT_HAS_BEEN_REMOVED;

            const isParentDeleted = await this._dbHandler.queryAuthorEditDeleted(parentCid);

            if (isParentDeleted && !this.isPublicationCommentEdit(publication)) return messages.ERR_SUB_PUBLICATION_PARENT_HAS_BEEN_DELETED; // not allowed to vote or reply under deleted comments

            const postFlags = await this._dbHandler.queryCommentFlags(parent.postCid);

            if (postFlags.removed && !this.isPublicationCommentEdit(publication)) return messages.ERR_SUB_PUBLICATION_POST_HAS_BEEN_REMOVED;

            const isPostDeleted = await this._dbHandler.queryAuthorEditDeleted(parent.postCid);

            if (isPostDeleted && !this.isPublicationCommentEdit(publication)) return messages.ERR_SUB_PUBLICATION_POST_HAS_BEEN_DELETED;

            if (postFlags.locked && !this.isPublicationCommentEdit(publication)) return messages.ERR_SUB_PUBLICATION_POST_IS_LOCKED;

            if (parent.timestamp > publication.timestamp) return messages.ERR_SUB_COMMENT_TIMESTAMP_IS_EARLIER_THAN_PARENT;
        }

        // Reject publications if their size is over 40kb
        const publicationKilobyteSize = Buffer.byteLength(JSON.stringify(publication)) / 1000;

        if (publicationKilobyteSize > 40) return messages.ERR_REQUEST_PUBLICATION_OVER_ALLOWED_SIZE;

        if (this.isPublicationComment(publication)) {
<<<<<<< HEAD
            // Can probably zod this
            const forbiddenCommentFields: (keyof CommentWithCommentUpdateJson | "deleted" | "signer")[] = [
                "cid",
                "signer",
                "previousCid",
                "depth",
                "postCid",
                "upvoteCount",
                "downvoteCount",
                "replyCount",
                "updatedAt",
                "replies",
                "edit",
                "deleted",
                "pinned",
                "locked",
                "removed",
                "reason",
                "shortCid"
            ];

            if (remeda.intersection(remeda.keys.strict(publication), forbiddenCommentFields).length > 0)
                return messages.ERR_FORBIDDEN_COMMENT_FIELD;

            if (!publication.content && !publication.link && !publication.title) return messages.ERR_COMMENT_HAS_NO_CONTENT_LINK_TITLE;

            if (this.isPublicationPost(publication)) {
                if (this.features?.requirePostLink && publication.link && !isLinkValid(publication.link))
                    return messages.ERR_POST_HAS_INVALID_LINK_FIELD;
                if (this.features?.requirePostLinkIsMedia && publication.link && !isLinkOfMedia(publication.link))
                    return messages.ERR_POST_LINK_IS_NOT_OF_MEDIA;
            }
=======
            if (remeda.intersection(remeda.keys.strict(publication), CommentPubsubMessageReservedFields).length > 0)
                return messages.ERR_COMMENT_HAS_RESERVED_FIELD;
            if (this.features?.requirePostLinkIsMedia && publication.link && !isLinkOfMedia(publication.link))
                return messages.ERR_POST_LINK_IS_NOT_OF_MEDIA;
>>>>>>> 433d395b

            const publicationHash = sha256(deterministicStringify(publication));
            const publicationInDb = await this._dbHandler.queryCommentByRequestPublicationHash(publicationHash);
            if (publicationInDb) return messages.ERR_DUPLICATE_COMMENT;
        }

        if (this.isPublicationVote(publication)) {
            if (remeda.intersection(VotePubsubReservedFields, remeda.keys.strict(publication)).length > 0)
                return messages.ERR_VOTE_HAS_RESERVED_FIELD;
            const authorSignerAddress = await getPlebbitAddressFromPublicKey(publication.signature.publicKey);
            const lastVote = await this._dbHandler.getStoredVoteOfAuthor(publication.commentCid, authorSignerAddress);
            if (lastVote && publication.signature.publicKey !== lastVote.signature.publicKey)
                return messages.UNAUTHORIZED_AUTHOR_ATTEMPTED_TO_CHANGE_VOTE;
        }

        if (this.isPublicationCommentEdit(publication)) {
            if (remeda.intersection(CommentEditReservedFields, remeda.keys.strict(publication)).length > 0)
                return messages.ERR_COMMENT_EDIT_HAS_RESERVED_FIELD;

            const commentToBeEdited = await this._dbHandler.queryComment(publication.commentCid, undefined); // We assume commentToBeEdited to be defined because we already tested for its existence above
            if (!commentToBeEdited) throw Error("Wasn't able to find the comment to edit");
            const editSignedByOriginalAuthor = publication.signature.publicKey === commentToBeEdited.signature.publicKey;
<<<<<<< HEAD
            const modRoles: SubplebbitRole["role"][] = ["moderator", "owner", "admin"]; // Zod here
=======
            const modRoles = SubplebbitRoleSchema.shape.role.options; // [mod, admin, owner]
>>>>>>> 433d395b
            const isEditorMod = this.roles?.[publication.author.address] && modRoles.includes(this.roles[publication.author.address]?.role);

            const editHasUniqueModFields = this._commentEditIncludesUniqueModFields(publication);
            const isAuthorEdit = this._isAuthorEdit(publication, editSignedByOriginalAuthor);

            if (isAuthorEdit && editHasUniqueModFields) return messages.ERR_PUBLISHING_EDIT_WITH_BOTH_MOD_AND_AUTHOR_FIELDS;

            const authorEditPubsubFields = remeda.keys.strict(AuthorCommentEditPubsubSchema.shape);
            const modEditPubsubFields = remeda.keys.strict(ModeratorCommentEditPubsubSchema.shape);

            const allowedEditFields =
                isAuthorEdit && editSignedByOriginalAuthor ? authorEditPubsubFields : isEditorMod ? modEditPubsubFields : undefined;
            if (!allowedEditFields) return messages.ERR_UNAUTHORIZED_COMMENT_EDIT;
            const publicationEditFields = remeda.keys.strict(CommentEditPubsubMessageWithFlexibleAuthorSchema.strip().parse(publication)); // we strip here because we don't wanna include unknown props
            for (const editField of publicationEditFields)
                if (!allowedEditFields.includes(<any>editField)) {
                    log(
                        `The comment edit includes a field (${editField}) that is not part of the allowed fields (${allowedEditFields})`,
                        `isAuthorEdit:${isAuthorEdit}`,
                        `editHasUniqueModFields:${editHasUniqueModFields}`,
                        `isEditorMod:${isEditorMod}`,
                        `editSignedByOriginalAuthor:${editSignedByOriginalAuthor}`
                    );
                    return messages.ERR_SUB_COMMENT_EDIT_UNAUTHORIZED_FIELD;
                }

            if (isEditorMod && publication.locked && commentToBeEdited.depth !== 0) return messages.ERR_SUB_COMMENT_EDIT_CAN_NOT_LOCK_REPLY;
        }

        return undefined;
    }

    private async _parseChallengeRequestPublicationOrRespondWithFailure(
        request: ChallengeRequestMessageType,
        decryptedRawString: string
    ): Promise<DecryptedChallengeRequest> {
        let decryptedJson: DecryptedChallengeRequest;
        try {
            decryptedJson = parseJsonWithPlebbitErrorIfFails(decryptedRawString);
        } catch (e) {
            await this._publishFailedChallengeVerification(
                { reason: messages.ERR_REQUEST_PUBLICATION_IS_INVALID_JSON },
                request.challengeRequestId
            );
            throw e;
        }

        // Parsing DecryptedChallengeRequest.publication here
        let parsedPublication: VotePubsubMessage | CommentPubsubMessage | CommentEditPubsubMessage | undefined = undefined;

        const publicationSchemasToParse = [
            VotePubsubMessageSchema.passthrough(),
            CommentPubsubMessageWithFlexibleAuthorRefinementSchema,
            CommentEditPubsubMessageWithFlexibleAuthorSchema.passthrough()
        ];

        for (const schema of publicationSchemasToParse) {
            const res = schema.safeParse(decryptedJson?.publication);
            if (res.success) {
                parsedPublication = res.data;
                break;
            }
        }

        const parseRestOfDecrypted = DecryptedChallengeRequestSchema.omit({ publication: true }).passthrough().safeParse(decryptedJson);

        if (parseRestOfDecrypted.success && parsedPublication) return { ...parseRestOfDecrypted.data, publication: parsedPublication };
        else {
            // All schemas failed
            await this._publishFailedChallengeVerification(
                { reason: messages.ERR_REQUEST_PUBLICATION_HAS_INVALID_SCHEMA },
                request.challengeRequestId
            );

            throw new PlebbitError("ERR_REQUEST_PUBLICATION_HAS_INVALID_SCHEMA", { decryptedJson });
        }
    }

    private async handleChallengeRequest(request: ChallengeRequestMessageType) {
        const log = Logger("plebbit-js:local-subplebbit:handleChallengeRequest");

        if (this._ongoingChallengeExchanges.has(request.challengeRequestId.toString())) {
            log("Received a duplicate challenge request", request.challengeRequestId.toString());
            return; // This is a duplicate challenge request
        }
        this._ongoingChallengeExchanges.set(request.challengeRequestId.toString(), true);
        const requestSignatureValidation = await verifyChallengeRequest(request, true);
        if (!requestSignatureValidation.valid)
            throwWithErrorCode(getErrorCodeFromMessage(requestSignatureValidation.reason), {
                challengeRequest: remeda.omit(request, ["encrypted"])
            });

        const decryptedRawString = await this._decryptOrRespondWithFailure(request);

        const decryptedRequest = await this._parseChallengeRequestPublicationOrRespondWithFailure(request, decryptedRawString);

        const authorSignerAddress = await getPlebbitAddressFromPublicKey(decryptedRequest.publication.signature.publicKey);

        const subplebbitAuthor = await this._dbHandler.querySubplebbitAuthor(authorSignerAddress);
        const decryptedRequestMsg = <DecryptedChallengeRequestMessageType>{ ...request, ...decryptedRequest };
        const decryptedRequestWithSubplebbitAuthor = <DecryptedChallengeRequestMessageTypeWithSubplebbitAuthor>{
            ...decryptedRequestMsg,
            publication: {
                ...decryptedRequest.publication,
                ...(subplebbitAuthor ? { author: { ...decryptedRequest.publication.author, subplebbit: subplebbitAuthor } } : undefined)
            }
        };

        try {
            await this._respondWithErrorIfSignatureOfPublicationIsInvalid(decryptedRequestMsg); // This function will throw an error if signature is invalid
        } catch (e) {
            log.error(
                "Signature of challengerequest.publication is invalid, emitting an error event and aborting the challenge exchange",
                String(e)
            );
            this.emit("challengerequest", decryptedRequestWithSubplebbitAuthor);
            return;
        }

        log.trace("Received a valid challenge request", decryptedRequestWithSubplebbitAuthor);

        this.emit("challengerequest", decryptedRequestWithSubplebbitAuthor);

        // Check publication props validity
        const publicationInvalidityReason = await this._checkPublicationValidity(decryptedRequestMsg, subplebbitAuthor);
        if (publicationInvalidityReason)
            return this._publishFailedChallengeVerification({ reason: publicationInvalidityReason }, request.challengeRequestId);

        const answerPromiseKey = decryptedRequestWithSubplebbitAuthor.challengeRequestId.toString();
        const getChallengeAnswers: GetChallengeAnswers = async (challenges) => {
            // ...get challenge answers from user. e.g.:
            // step 1. subplebbit publishes challenge pubsub message with `challenges` provided in argument of `getChallengeAnswers`
            // step 2. subplebbit waits for challenge answer pubsub message with `challengeAnswers` and then returns `challengeAnswers`
            await this._publishChallenges(challenges, decryptedRequestWithSubplebbitAuthor);
            const challengeAnswerPromise = new Promise<string[]>((resolve, reject) =>
                this._challengeAnswerResolveReject.set(answerPromiseKey, { resolve, reject })
            );
            this._challengeAnswerPromises.set(answerPromiseKey, challengeAnswerPromise);
            const challengeAnswers = await this._challengeAnswerPromises.get(answerPromiseKey);
            if (!challengeAnswers) throw Error("Failed to retrieve challenge answers from promise. This is a critical error");
            this._cleanUpChallengeAnswerPromise(answerPromiseKey);
            return challengeAnswers;
        };
        // NOTE: we try to get challenge verification immediately after receiving challenge request
        // because some challenges are automatic and skip the challenge message
        let challengeVerification: Pick<ChallengeVerificationMessageType, "challengeErrors" | "challengeSuccess" | "reason">;
        try {
            challengeVerification = await getChallengeVerification(decryptedRequestWithSubplebbitAuthor, this, getChallengeAnswers);
        } catch (e) {
            // getChallengeVerification will throw if one of the getChallenge function throws, which indicates a bug with the challenge script
            // notify the sub owner that that one of his challenge is misconfigured via an error event
            log.error("getChallenge failed, the sub owner needs to check the challenge code. The error is: ", e);
            this.emit("error", <PlebbitError>e);

            // notify the author that his publication wasn't published because the subplebbit is misconfigured
            challengeVerification = {
                challengeSuccess: false,
                reason: `One of the subplebbit challenges is misconfigured: ${(<Error>e).message}`
            };
        }

        await this._publishChallengeVerification(challengeVerification, decryptedRequestMsg);
    }

    private _cleanUpChallengeAnswerPromise(challengeRequestIdString: string) {
        this._challengeAnswerPromises.delete(challengeRequestIdString);
        this._challengeAnswerResolveReject.delete(challengeRequestIdString);
    }

    private async _parseChallengeAnswerOrRespondWithFailure(challengeAnswer: ChallengeAnswerMessageType, decryptedRawString: string) {
        let parsedJson: any;

        try {
            parsedJson = parseJsonWithPlebbitErrorIfFails(decryptedRawString);
        } catch (e) {
            await this._publishFailedChallengeVerification(
                { reason: messages.ERR_CHALLENGE_ANSWER_IS_INVALID_JSON },
                challengeAnswer.challengeRequestId
            );
            throw e;
        }

        try {
            return DecryptedChallengeAnswerSchema.parse(parsedJson);
        } catch (e) {
            await this._publishFailedChallengeVerification(
                { reason: messages.ERR_CHALLENGE_ANSWER_IS_INVALID_SCHEMA },
                challengeAnswer.challengeRequestId
            );
            throw e;
        }
    }

    async handleChallengeAnswer(challengeAnswer: ChallengeAnswerMessageType) {
        const log = Logger("plebbit-js:local-subplebbit:handleChallengeAnswer");

        if (!this._ongoingChallengeExchanges.has(challengeAnswer.challengeRequestId.toString()))
            // Respond with error to answers without challenge request
            return this._publishFailedChallengeVerification(
                { reason: messages.ERR_CHALLENGE_ANSWER_WITH_NO_CHALLENGE_REQUEST },
                challengeAnswer.challengeRequestId
            );
        const answerSignatureValidation = await verifyChallengeAnswer(challengeAnswer, true);

        if (!answerSignatureValidation.valid) {
            this._cleanUpChallengeAnswerPromise(challengeAnswer.challengeRequestId.toString());
            this._ongoingChallengeExchanges.delete(challengeAnswer.challengeRequestId.toString());
            throwWithErrorCode(getErrorCodeFromMessage(answerSignatureValidation.reason), { challengeAnswer });
        }

        const decryptedRawString = await this._decryptOrRespondWithFailure(challengeAnswer);

        const decryptedAnswers = await this._parseChallengeAnswerOrRespondWithFailure(challengeAnswer, decryptedRawString);

        const decryptedChallengeAnswerPubsubMessage = <DecryptedChallengeAnswerMessageType>{ ...challengeAnswer, ...decryptedAnswers };

        this.emit("challengeanswer", decryptedChallengeAnswerPubsubMessage);

        const challengeAnswerPromise = this._challengeAnswerResolveReject.get(challengeAnswer.challengeRequestId.toString());

        if (!challengeAnswerPromise)
            throw Error("The challenge answer promise is undefined, there is an issue with challenge. This is a critical error");

        challengeAnswerPromise.resolve(decryptedChallengeAnswerPubsubMessage.challengeAnswers);
    }

    private async handleChallengeExchange(pubsubMsg: IpfsHttpClientPubsubMessage) {
        const log = Logger("plebbit-js:local-subplebbit:handleChallengeExchange");

        const timeReceived = timestamp();

        const pubsubKilobyteSize = Buffer.byteLength(pubsubMsg.data) / 1000;
        if (pubsubKilobyteSize > 80) {
            log.error(`Received a pubsub message at (${timeReceived}) with size of ${pubsubKilobyteSize}. Silently dropping it`);
            return;
        }

        let decodedMsg: any;

        try {
            decodedMsg = cborg.decode(pubsubMsg.data);
        } catch (e) {
            log.error(`Failed to decode pubsub message received at (${timeReceived})`, (<Error>e).toString());
            return;
        }

        const pubsubSchemas = [
            ChallengeRequestMessageSchema.passthrough(),
            ChallengeMessageSchema.passthrough(),
            ChallengeAnswerMessageSchema.passthrough(),
            ChallengeVerificationMessageSchema.passthrough()
        ];

        let parsedPubsubMsg:
            | ChallengeRequestMessageType
            | ChallengeMessageType
            | ChallengeAnswerMessageType
            | ChallengeVerificationMessageType
            | undefined;
        for (const pubsubSchema of pubsubSchemas) {
            const parseRes = pubsubSchema.safeParse(decodedMsg);
            if (parseRes.success) {
                parsedPubsubMsg = parseRes.data;
                break;
            }
        }

        if (!parsedPubsubMsg) {
            log.error(`Failed to parse the schema of pubsub message received at (${timeReceived})`, decodedMsg);
            return;
        }

        if (parsedPubsubMsg.type === "CHALLENGE" || parsedPubsubMsg.type === "CHALLENGEVERIFICATION") {
            log.trace(`Received a pubsub message that is not meant to by processed by the sub - ${parsedPubsubMsg.type}. Will ignore it`);
            return;
        } else if (parsedPubsubMsg.type === "CHALLENGEREQUEST") {
            try {
                await this.handleChallengeRequest(parsedPubsubMsg);
            } catch (e) {
                log.error(`Failed to process challenge request message received at (${timeReceived})`, (<Error>e).toString());
                await this._dbHandler.rollbackTransaction(parsedPubsubMsg.challengeRequestId.toString());
            }
        } else if (parsedPubsubMsg.type === "CHALLENGEANSWER") {
            try {
                await this.handleChallengeAnswer(parsedPubsubMsg);
            } catch (e) {
                log.error(`Failed to process challenge answer message received at (${timeReceived})`, (<Error>e).toString());
                await this._dbHandler.rollbackTransaction(parsedPubsubMsg.challengeRequestId.toString());
            }
        }
    }

    private _calculatePostUpdatePathForExistingCommentUpdate(timestampRange: number, currentIpfsPath: string) {
        const pathParts = currentIpfsPath.split("/");
        return ["/" + this.address, "postUpdates", timestampRange, ...pathParts.slice(4)].join("/");
    }

    private async _calculateIpfsPathForCommentUpdate(dbComment: CommentsTableRow, storedCommentUpdate?: CommentUpdatesRow) {
        const postTimestamp =
            dbComment.depth === 0 ? dbComment.timestamp : (await this._dbHandler.queryComment(dbComment.postCid))?.timestamp;
        if (typeof postTimestamp !== "number") throw Error("failed to query the comment in db to look for its postTimestamp");
        const timestampRange = this._postUpdatesBuckets.find((bucket) => timestamp() - bucket <= postTimestamp);
        if (typeof timestampRange !== "number") throw Error("Failed to find timestamp range for comment update");
        if (storedCommentUpdate?.ipfsPath)
            return this._calculatePostUpdatePathForExistingCommentUpdate(timestampRange, storedCommentUpdate.ipfsPath);
        else {
            const parentsCids = (await this._dbHandler.queryParents(dbComment)).map((parent) => parent.cid).reverse();
            return ["/" + this.address, "postUpdates", timestampRange, ...parentsCids, dbComment.cid, "update"].join("/");
        }
    }

    private async _writeCommentUpdateToIpfsFilePath(newCommentUpdate: CommentUpdateType, ipfsPath: string, oldIpfsPath?: string) {
        // TODO need to exclude reply.replies here
        await this._clientsManager
            .getDefaultIpfs()
            ._client.files.write(ipfsPath, deterministicStringify(newCommentUpdate), { parents: true, truncate: true, create: true });
        if (oldIpfsPath && oldIpfsPath !== ipfsPath) await this._clientsManager.getDefaultIpfs()._client.files.rm(oldIpfsPath);
    }

    private async _updateComment(comment: CommentsTableRow): Promise<void> {
        const log = Logger("plebbit-js:local-subplebbit:_updateComment");

        // If we're here that means we're gonna calculate the new update and publish it
        log(`Attempting to publish new CommentUpdate for comment (${comment.cid})`);

        // This comment will have the local new CommentUpdate, which we will publish to IPFS fiels
        // It includes new author.subplebbit as well as updated values in CommentUpdate (except for replies field)
        const [calculatedCommentUpdate, storedCommentUpdate, generatedPages] = await Promise.all([
            this._dbHandler.queryCalculatedCommentUpdate(comment),
            this._dbHandler.queryStoredCommentUpdate(comment),
            this._sortHandler.generateRepliesPages(comment)
        ]);
        if (calculatedCommentUpdate.replyCount > 0) assert(generatedPages);

        if (storedCommentUpdate?.replies?.pageCids && generatedPages) {
            const newPageCids = remeda.unique(Object.values(generatedPages.pageCids));
            const pageCidsToUnPin = remeda.unique(
                Object.values(storedCommentUpdate.replies.pageCids).filter((oldPageCid) => !newPageCids.includes(oldPageCid))
            );
            this._cidsToUnPin.push(...pageCidsToUnPin);
        }
        const newUpdatedAt = storedCommentUpdate?.updatedAt === timestamp() ? timestamp() + 1 : timestamp();

        const commentUpdatePriorToSigning: Omit<CommentUpdateType, "signature"> = {
            ...cleanUpBeforePublishing({
                ...calculatedCommentUpdate,
                updatedAt: newUpdatedAt,
                protocolVersion: env.PROTOCOL_VERSION
            })
        };
        // we have to make sure not clean up submissions of authors by calling cleanUpBeforePublishing
        if (generatedPages)
            commentUpdatePriorToSigning.replies = removeUndefinedValuesRecursively({
                pageCids: generatedPages.pageCids,
                pages: remeda.pick(generatedPages.pages, ["topAll"])
            });

        const newCommentUpdate: CommentUpdateType = {
            ...commentUpdatePriorToSigning,
            signature: await signCommentUpdate(commentUpdatePriorToSigning, this.signer)
        };

        await this._validateCommentUpdateSignature(newCommentUpdate, comment, log);

        const ipfsPath = await this._calculateIpfsPathForCommentUpdate(comment, storedCommentUpdate);

        await this._writeCommentUpdateToIpfsFilePath(newCommentUpdate, ipfsPath, storedCommentUpdate?.ipfsPath);
        await this._dbHandler.upsertCommentUpdate({ ...newCommentUpdate, ipfsPath });
    }

    private async _validateCommentUpdateSignature(newCommentUpdate: CommentUpdateType, comment: CommentsTableRow, log: Logger) {
        // This function should be deleted at some point, once the protocol ossifies
        const validation = await verifyCommentUpdate(newCommentUpdate, false, this._clientsManager, this.address, comment, false, false);
        if (!validation.valid) {
            log.error(`CommentUpdate (${comment.cid}) signature is invalid due to (${validation.reason}). This is a critical error`);
            throw new PlebbitError("ERR_COMMENT_UPDATE_SIGNATURE_IS_INVALID", validation);
        }
    }

    private async _listenToIncomingRequests() {
        const log = Logger("plebbit-js:local-subplebbit:sync:_listenToIncomingRequests");
        // Make sure subplebbit listens to pubsub topic
        // Code below is to handle in case the ipfs node restarted and the subscription got lost or something
        const subscribedTopics = await this._clientsManager.getDefaultPubsub()._client.pubsub.ls();
        if (!subscribedTopics.includes(this.pubsubTopicWithfallback())) {
            await this._clientsManager.pubsubUnsubscribe(this.pubsubTopicWithfallback(), this.handleChallengeExchange); // Make sure it's not hanging
            await this._clientsManager.pubsubSubscribe(this.pubsubTopicWithfallback(), this.handleChallengeExchange);
            this._clientsManager.updatePubsubState("waiting-challenge-requests", undefined);
            log(`Waiting for publications on pubsub topic (${this.pubsubTopicWithfallback()})`);
        }
    }

    private async _movePostUpdatesFolderToNewAddress(oldAddress: string, newAddress: string) {
        try {
            await this._clientsManager.getDefaultIpfs()._client.files.mv(`/${oldAddress}`, `/${newAddress}`); // Could throw
            const commentUpdates = await this._dbHandler.queryAllStoredCommentUpdates();
            for (const commentUpdate of commentUpdates) {
                const pathParts = commentUpdate.ipfsPath.split("/");
                pathParts[1] = newAddress;
                const newIpfsPath = pathParts.join("/");
                await this._dbHandler.upsertCommentUpdate({ ...commentUpdate, ipfsPath: newIpfsPath });
            }
        } catch (e) {
            if (e instanceof Error && e.message !== "file does not exist") throw e; // A critical error
        }
    }

    private async _switchDbWhileRunningIfNeeded() {
        const log = Logger("plebbit-js:local-subplebbit:_switchDbIfNeeded");

        // Will check if address has been changed, and if so connect to the new db with the new address
        const internalState = await this._getDbInternalState(true);
        if (!internalState) throw Error("Can't change address or db when there's no internal state in db");
        const listedSubs = await this._plebbit.listSubplebbits();
        const dbIsOnOldName = !listedSubs.includes(internalState.address) && listedSubs.includes(this.signer.address);

        const currentDbAddress = dbIsOnOldName ? this.signer.address : this.address;
        if (internalState.address !== currentDbAddress) {
            // That means a call has been made to edit the sub's address while it's running
            // We need to stop the sub from running, change its file name, then establish a connection to the new DB
            log(`Running sub (${currentDbAddress}) has received a new address (${internalState.address}) to change to`);
            await this._dbHandler.unlockSubStart(currentDbAddress);
            await this._dbHandler.rollbackAllTransactions();
            await this._movePostUpdatesFolderToNewAddress(currentDbAddress, internalState.address);
            await this._dbHandler.destoryConnection();
            this.setAddress(internalState.address);
            await this._dbHandler.changeDbFilename(currentDbAddress, internalState.address);
            await this._dbHandler.initDestroyedConnection();
            await this._dbHandler.lockSubStart(internalState.address); // Lock the new address start
            this._subplebbitUpdateTrigger = true;
            await this._updateDbInternalState({ _subplebbitUpdateTrigger: this._subplebbitUpdateTrigger });
        }
    }

    private async _updateCommentsThatNeedToBeUpdated() {
        const log = Logger(`plebbit-js:local-subplebbit:_updateCommentsThatNeedToBeUpdated`);

        const trx = await this._dbHandler.createTransaction("_updateCommentsThatNeedToBeUpdated");
        const commentsToUpdate = await this._dbHandler!.queryCommentsToBeUpdated(trx);
        await this._dbHandler.commitTransaction("_updateCommentsThatNeedToBeUpdated");
        if (commentsToUpdate.length === 0) return;

        this._subplebbitUpdateTrigger = true;

        log(`Will update ${commentsToUpdate.length} comments in this update loop for subplebbit (${this.address})`);

        const commentsGroupedByDepth = remeda.groupBy.strict(commentsToUpdate, (x) => x.depth);

        const depthsKeySorted = remeda.keys.strict(commentsGroupedByDepth).sort((a, b) => Number(b) - Number(a)); // Make sure comments with higher depths are sorted first

        for (const depthKey of depthsKeySorted) for (const comment of commentsGroupedByDepth[depthKey]) await this._updateComment(comment);
    }

    private async _repinCommentsIPFSIfNeeded() {
        const log = Logger("plebbit-js:local-subplebbit:sync");
        const latestCommentCid = await this._dbHandler.queryLatestCommentCid(); // latest comment ordered by id
        if (!latestCommentCid) return;
        try {
            await genToArray(this._clientsManager.getDefaultIpfs()._client.pin.ls({ paths: latestCommentCid.cid }));
            return; // the comment is already pinned, we assume the rest of the comments are so too
        } catch (e) {
            if (!(<Error>e).message.includes("is not pinned")) throw e;
        }

        log("The latest comment is not pinned in the ipfs node, plebbit-js will repin all existing comment ipfs");

        // latestCommentCid should be the last in unpinnedCommentsFromDb array, in case we throw an error on a comment before it, it does not get pinned
        const unpinnedCommentsFromDb = await this._dbHandler.queryAllCommentsOrderedByIdAsc(); // we assume all comments are unpinned if latest comment is not pinned

        for (const unpinnedCommentRow of unpinnedCommentsFromDb) {
            const commentIpfsJson = <CommentIpfsType>{
                ...CommentIpfsSchema.strip().parse(unpinnedCommentRow),
                ...unpinnedCommentRow.extraProps,
                ipnsName: unpinnedCommentRow["ipnsName"], // Added for backward compatibility
                postCid: unpinnedCommentRow.depth === 0 ? undefined : unpinnedCommentRow.postCid // need to remove post cid because it's not part of ipfs file if depth is 0
            };
            const commentIpfsContent = deterministicStringify(commentIpfsJson);
            const contentHash: string = await calculateIpfsHash(commentIpfsContent);
            if (contentHash !== unpinnedCommentRow.cid) throw Error("Unable to recreate the CommentIpfs. This is a critical error");
            await this._clientsManager.getDefaultIpfs()._client.add(commentIpfsContent, { pin: true });
        }

        await this._dbHandler.deleteAllCommentUpdateRows(); // delete CommentUpdate rows to force a new production of CommentUpdate
        log(`${unpinnedCommentsFromDb.length} comments' IPFS have been repinned`);
    }

    private async _unpinStaleCids() {
        const log = Logger("plebbit-js:local-subplebbit:unpinStaleCids");
        this._cidsToUnPin = remeda.uniq(this._cidsToUnPin);
        if (this._cidsToUnPin.length > 0) {
            await Promise.all(
                this._cidsToUnPin.map(async (cid) => {
                    try {
                        await this._clientsManager.getDefaultIpfs()._client.pin.rm(cid);
                    } catch (e) {}
                })
            );

            log.trace(`unpinned ${this._cidsToUnPin.length} stale cids from ipfs node for subplebbit (${this.address})`);
        }
    }
    private pubsubTopicWithfallback() {
        return this.pubsubTopic || this.address;
    }

    private async _repinCommentUpdateIfNeeded() {
        const log = Logger("plebbit-js:start:_repinCommentUpdateIfNeeded");

        // iterating on all comment updates is not efficient, we should figure out a better way
        // Most of the time we run this function, the comment updates are already written to ipfs rpeo
        try {
            await this._clientsManager.getDefaultIpfs()._client.files.stat(`/${this.address}`, { hash: true });
            return; // if the directory of this sub exists, we assume all the comment updates are there
        } catch (e) {
            if (!(<Error>e).message.includes("file does not exist")) throw e;
        }

        // here we will go ahead to and rewrite all comment updates

        const storedCommentUpdates = await this._dbHandler.queryAllStoredCommentUpdates();
        if (storedCommentUpdates.length === 0) return;

        log(`CommentUpdate directory does not exist under MFS, will repin all comment updates (${storedCommentUpdates.length})`);

        for (const commentUpdate of storedCommentUpdates) {
            // means the comment update is not on the ipfs node, need to add it
            // We should calculate new ipfs path
            const commentInDb = await this._dbHandler.queryComment(commentUpdate.cid);
            if (!commentInDb) throw Error("Can't create a new CommentUpdate with comment not existing in db" + commentUpdate.cid);
            const newIpfsPath = await this._calculateIpfsPathForCommentUpdate(commentInDb, undefined);
            await this._writeCommentUpdateToIpfsFilePath(commentUpdate, newIpfsPath, undefined);
            await this._dbHandler.upsertCommentUpdate({ ...commentUpdate, ipfsPath: newIpfsPath });
            log(`Added the CommentUpdate of (${commentUpdate.cid}) to IPFS files`);
        }
    }

    private async _adjustPostUpdatesBucketsIfNeeded() {
        // This function will be ran a lot, maybe we should move it out of the sync loop or try to limit its execution
        if (!this.postUpdates) return;
        // Look for posts whose buckets should be changed

        // TODO this function should be ran in a more efficient manner. It iterates through all posts in the database
        // At some point we should have a db query that looks for posts that need to move to a different bucket
        const log = Logger("plebbit-js:local-subplebbit:start:_adjustPostUpdatesBucketsIfNeeded");
        const commentUpdateOfPosts = await this._dbHandler.queryCommentUpdatesOfPostsForBucketAdjustment();
        for (const post of commentUpdateOfPosts) {
            const currentTimestampBucketOfPost = Number(post.ipfsPath.split("/")[3]);
            const newTimestampBucketOfPost = this._postUpdatesBuckets.find((bucket) => timestamp() - bucket <= post.timestamp);
            if (typeof newTimestampBucketOfPost !== "number") throw Error("Failed to calculate the timestamp bucket of post");
            if (currentTimestampBucketOfPost !== newTimestampBucketOfPost) {
                log(
                    `Post (${post.cid}) current postUpdates timestamp bucket (${currentTimestampBucketOfPost}) is outdated. Will move it to bucket (${newTimestampBucketOfPost})`
                );
                // ipfs files mv to new timestamp bucket
                // also update the value of ipfs path for this post and children
                const newPostIpfsPath = this._calculatePostUpdatePathForExistingCommentUpdate(newTimestampBucketOfPost, post.ipfsPath);
                const newPostIpfsPathWithoutUpdate = newPostIpfsPath.replace("/update", "");
                const currentPostIpfsPathWithoutUpdate = post.ipfsPath.replace("/update", "");
                const newTimestampBucketPath = newPostIpfsPathWithoutUpdate.split("/").slice(0, 4).join("/");
                await this._clientsManager.getDefaultIpfs()._client.files.mkdir(newTimestampBucketPath, { parents: true });

                await this._clientsManager
                    .getDefaultIpfs()
                    ._client.files.mv(currentPostIpfsPathWithoutUpdate, newPostIpfsPathWithoutUpdate); // should move post and its children
                const commentUpdatesWithOutdatedIpfsPath = await this._dbHandler.queryCommentsUpdatesWithPostCid(post.cid);
                for (const commentUpdate of commentUpdatesWithOutdatedIpfsPath) {
                    const newIpfsPath = this._calculatePostUpdatePathForExistingCommentUpdate(
                        newTimestampBucketOfPost,
                        commentUpdate.ipfsPath
                    );
                    await this._dbHandler.upsertCommentUpdate({ ...commentUpdate, ipfsPath: newIpfsPath });
                }
                this._subplebbitUpdateTrigger = true;
            }
        }
    }

    private async syncIpnsWithDb() {
        const log = Logger("plebbit-js:local-subplebbit:sync");
        await this._switchDbWhileRunningIfNeeded();

        try {
            await this._updateInstanceStateWithDbState();
            await this._listenToIncomingRequests();
            await this._adjustPostUpdatesBucketsIfNeeded();
            this._setStartedState("publishing-ipns");
            this._clientsManager.updateIpfsState("publishing-ipns");
            await this._updateCommentsThatNeedToBeUpdated();
            await this.updateSubplebbitIpnsIfNeeded();
        } catch (e) {
            this._setStartedState("failed");
            this._clientsManager.updateIpfsState("stopped");

            log.error(`Failed to sync due to error,`, e);
        }
    }

    private async _assertDomainResolvesCorrectly(domain: string) {
        if (isStringDomain(domain)) {
            await this._clientsManager.clearDomainCache(domain, "subplebbit-address");
            const resolvedAddress = await this._clientsManager.resolveSubplebbitAddressIfNeeded(domain);
            if (resolvedAddress !== this.signer.address)
                throwWithErrorCode("ERR_DOMAIN_SUB_ADDRESS_TXT_RECORD_POINT_TO_DIFFERENT_ADDRESS", {
                    subplebbitAddress: this.address,
                    resolvedAddress,
                    signerAddress: this.signer.address
                });
        }
    }

    private async _initSignerProps(newSignerProps: InternalSubplebbitRecordBeforeFirstUpdateType["signer"]) {
        this.signer = new SignerWithPublicKeyAddress(newSignerProps);
        if (!this.signer?.ipfsKey?.byteLength || this.signer?.ipfsKey?.byteLength <= 0)
            this.signer.ipfsKey = new Uint8Array(await getIpfsKeyFromPrivateKey(this.signer.privateKey));
        if (!this.signer.ipnsKeyName) this.signer.ipnsKeyName = this.signer.address;
        if (!this.signer.publicKey) this.signer.publicKey = await getPublicKeyFromPrivateKey(this.signer.privateKey);

        this.encryption = {
            type: "ed25519-aes-gcm",
            publicKey: this.signer.publicKey
        };
    }

    private async _publishLoop(syncIntervalMs: number) {
        if (!this._isSubRunningLocally) return;
        const loop = async () => {
            this._publishLoopPromise = this.syncIpnsWithDb();
            await this._publishLoopPromise;
            await this._publishLoop(syncIntervalMs);
        };
        this._publishInterval = setTimeout(loop.bind(this), syncIntervalMs);
    }

    private async _initBeforeStarting() {
        this.protocolVersion = env.PROTOCOL_VERSION;
        if (!this.signer?.address) throwWithErrorCode("ERR_SUB_SIGNER_NOT_DEFINED");
        if (!this._challengeAnswerPromises)
            this._challengeAnswerPromises = new LRUCache<string, Promise<string[]>>({
                max: 1000,
                ttl: 600000
            });
        if (!this._challengeAnswerResolveReject)
            this._challengeAnswerResolveReject = new LRUCache<
                string,
                { resolve: (answers: string[]) => void; reject: (error: Error) => void }
            >({
                max: 1000,
                ttl: 600000
            });
        if (!this._ongoingChallengeExchanges)
            this._ongoingChallengeExchanges = new LRUCache<string, boolean>({
                max: 1000,
                ttl: 600000
            });
        if (!this._cidsToUnPin) this._cidsToUnPin = [];
        await this._dbHandler.initDestroyedConnection();
    }

    private _parseRolesToEdit(
        newRawRoles: NonNullable<SubplebbitEditOptions["roles"]>
    ): NonNullable<InternalSubplebbitRecordAfterFirstUpdateType["roles"]> {
        return <NonNullable<SubplebbitIpfsType["roles"]>>remeda.omitBy(newRawRoles, (val, key) => val === undefined || val === null);
    }

    private _parseChallengesToEdit(
        newChallengeSettings: NonNullable<NonNullable<SubplebbitEditOptions["settings"]>["challenges"]>
    ): NonNullable<Pick<InternalSubplebbitRecordAfterFirstUpdateType, "challenges" | "_usingDefaultChallenge">> {
        return {
            challenges: newChallengeSettings.map(getSubplebbitChallengeFromSubplebbitChallengeSettings),
            _usingDefaultChallenge: remeda.isDeepEqual(newChallengeSettings, this._defaultSubplebbitChallenges)
        };
    }

    override async edit(newSubplebbitOptions: SubplebbitEditOptions) {
        const log = Logger("plebbit-js:local-subplebbit:edit");

        const parsedEditOptions = SubplebbitEditOptionsSchema.parse(newSubplebbitOptions);

        const newInternalProps = <
            Pick<
                InternalSubplebbitRecordAfterFirstUpdateType,
                "_subplebbitUpdateTrigger" | "roles" | "challenges" | "_usingDefaultChallenge"
            >
        >{
            _subplebbitUpdateTrigger: true,
            ...(parsedEditOptions.roles ? { roles: this._parseRolesToEdit(parsedEditOptions.roles) } : undefined),
            ...(parsedEditOptions?.settings?.challenges ? this._parseChallengesToEdit(parsedEditOptions.settings.challenges) : undefined)
        };

        const newProps = <ParsedSubplebbitEditOptions>{
            ...remeda.omit(parsedEditOptions, ["roles"]), // we omit here to make tsc shut up
            ...newInternalProps
        };

        await this._dbHandler.initDestroyedConnection();

        if (newProps.address && newProps.address !== this.address) {
            // we're modifying sub.address
            if (doesDomainAddressHaveCapitalLetter(newProps.address))
                throw new PlebbitError("ERR_DOMAIN_ADDRESS_HAS_CAPITAL_LETTER", { subplebbitAddress: newProps.address });
            this._assertDomainResolvesCorrectly(newProps.address).catch((err: PlebbitError) => {
                log.error(err.toString());
                this.emit("error", err);
            });
            log(`Attempting to edit subplebbit.address from ${this.address} to ${newProps.address}`);

            await this._updateDbInternalState(newProps);
            if (!(await this._dbHandler.isSubStartLocked())) {
                log("will rename the subplebbit db in edit() because the subplebbit is not being ran anywhere else");
                await this._movePostUpdatesFolderToNewAddress(this.address, newProps.address);
                await this._dbHandler.destoryConnection();
                await this._dbHandler.changeDbFilename(this.address, newProps.address);
                this.setAddress(newProps.address);
            }
        } else {
            await this._updateDbInternalState(newProps);
        }

        const latestState = await this._getDbInternalState(true);
        if (!latestState) throw Error("Internal state in db should be defined prior to calling sub.edit()");

        if ("updatedAt" in latestState) await this.initInternalSubplebbitAfterFirstUpdateNoMerge(latestState);
        else await this.initInternalSubplebbitBeforeFirstUpdateNoMerge(latestState);

        log(
            `Subplebbit (${this.address}) props (${remeda.keys.strict(newProps)}) has been edited: `,
            remeda.pick(latestState, remeda.keys.strict(parsedEditOptions))
        );
        if (!this._isSubRunningLocally) await this._dbHandler.destoryConnection(); // Need to destory connection so process wouldn't hang
        this.emit("update", this);

        return this;
    }

    override async start() {
        const log = Logger("plebbit-js:local-subplebbit:start");

<<<<<<< HEAD
        try {
            await this._initBeforeStarting();
            // update started value twice because it could be started prior lockSubStart
            this._setState("started");
            await this._updateStartedValue();
            await this.dbHandler.lockSubStart(); // Will throw if sub is locked already
            await this._updateStartedValue();
            this._isSubRunningLocally = true;
            await this.dbHandler.initDbIfNeeded();
            await this.dbHandler.initDestroyedConnection();
=======
        await this._initBeforeStarting();
        // update started value twice because it could be started prior lockSubStart
        await this._updateStartedValue();
        await this._dbHandler.lockSubStart(); // Will throw if sub is locked already
        await this._updateStartedValue();
        this._setState("started");
        this._setStartedState("publishing-ipns");
        this._isSubRunningLocally = true;
        await this._dbHandler.initDbIfNeeded();
        await this._dbHandler.initDestroyedConnection();
>>>>>>> 433d395b

            await this._setChallengesToDefaultIfNotDefined(log);
            // Import subplebbit keys onto ipfs node
            await this._importSubplebbitSignerIntoIpfsIfNeeded();

            this._subplebbitUpdateTrigger = true;
            await this._updateDbInternalState({ _subplebbitUpdateTrigger: this._subplebbitUpdateTrigger });

            this._setStartedState("publishing-ipns");
            await this._repinCommentsIPFSIfNeeded();
            await this._repinCommentUpdateIfNeeded();
            await this._listenToIncomingRequests();
        } catch (e) {
            await this.stop(); // Make sure to reset the sub state
            throw e;
        }

        this.syncIpnsWithDb()
            .then(() => this._publishLoop(this._plebbit.publishInterval))
            .catch((reason) => {
                log.error(reason);
                this.emit("error", reason);
            });
    }

    private async _updateOnce() {
        const log = Logger("plebbit-js:local-subplebbit:update");
        const dbSubState = await this._getDbInternalState(false);
        if (!dbSubState) throw Error("There is no internal sub state in db");
        await this._updateStartedValue();
        if (this._internalStateUpdateId !== dbSubState._internalStateUpdateId) {
            this._setUpdatingState("succeeded");
            if ("updatedAt" in dbSubState) await this.initInternalSubplebbitAfterFirstUpdateNoMerge(dbSubState);
            else await this.initInternalSubplebbitBeforeFirstUpdateNoMerge(dbSubState);
            log(`Local Subplebbit (${this.address}) received a new update with updatedAt (${this.updatedAt}). Will emit an update event`);

            this.emit("update", this);
        }
    }

    override async update() {
        const log = Logger("plebbit-js:local-subplebbit:update");
        if (this.state === "updating" || this.state === "started") return; // No need to do anything if subplebbit is already updating
        const updateLoop = (async () => {
            if (this.state === "updating")
                this._updateOnce()
                    .catch((e) => log.error(`Failed to update subplebbit`, e))
                    .finally(() => setTimeout(updateLoop, this._plebbit.updateInterval));
        }).bind(this);

        this._setState("updating");

        this._updateOnce()
            .catch((e) => log.error(`Failed to update subplebbit`, e))
            .finally(() => (this._updateTimeout = setTimeout(updateLoop, this._plebbit.updateInterval)));
    }

    override async stop() {
        const log = Logger("plebbit-js:local-subplebbit:stop");

        if (this.state === "started") {
            if (this._isSubRunningLocally) await this.dbHandler.unlockSubStart();
            this._isSubRunningLocally = false;
            if (this._publishLoopPromise) await this._publishLoopPromise; // should be in try/catch
            await this._clientsManager.pubsubUnsubscribe(this.pubsubTopicWithfallback(), this.handleChallengeExchange);
            this._setStartedState("stopped");
<<<<<<< HEAD
            await this.dbHandler.rollbackAllTransactions();
=======
            await this._dbHandler.rollbackAllTransactions();
            await this._dbHandler.unlockSubState();
            await this._dbHandler.unlockSubStart();
>>>>>>> 433d395b
            await this._updateStartedValue();

            clearInterval(this._publishInterval);
            this._clientsManager.updateIpfsState("stopped");
            this._clientsManager.updatePubsubState("stopped", undefined);
            await this._dbHandler.destoryConnection();
            log(`Stopped the running of local subplebbit (${this.address})`);
            this._setState("stopped");
        } else if (this.state === "updating") {
            clearTimeout(this._updateTimeout);
            this._setUpdatingState("stopped");
            log(`Stopped the updating of local subplebbit (${this.address})`);
            this._setState("stopped");
        } else throw Error("User called localSubplebbit.stop() without updating or starting first");
    }

    override async delete() {
        const log = Logger("plebbit-js:local-subplebbit:delete");
        log.trace(`Attempting to stop the subplebbit (${this.address}) before deleting, if needed`);
        if (this.state === "updating" || this.state === "started") await this.stop();

<<<<<<< HEAD
        const ipfsClient = this.clientsManager.getDefaultIpfs();
=======
        const ipfsClient = this._clientsManager.getDefaultIpfs();
        if (!ipfsClient) throw Error("Ipfs client is not defined");
>>>>>>> 433d395b

        await moveSubplebbitDbToDeletedDirectory(this.address, this._plebbit);
        if (typeof this.signer?.ipnsKeyName === "string")
            // Key may not exist on ipfs node
            try {
                await ipfsClient._client.key.rm(this.signer.ipnsKeyName);
            } catch {}
        log(`Deleted subplebbit (${this.address}) successfully`);
    }
}<|MERGE_RESOLUTION|>--- conflicted
+++ resolved
@@ -683,11 +683,7 @@
 
             log(`New comment with cid ${commentRow.cid}  and depth (${commentRow.depth}) has been inserted into DB`);
 
-<<<<<<< HEAD
-            return commentToInsert.toJSONCommentIpfsWithCid();
-=======
             return { ...commentIpfs, cid: commentCid, postCid };
->>>>>>> 433d395b
         }
     }
 
@@ -873,21 +869,11 @@
     }
 
     private _commentEditIncludesUniqueModFields(request: CommentEditPubsubMessage) {
-<<<<<<< HEAD
-        const modOnlyFields: (keyof ModeratorCommentEditOptions)[] = ["pinned", "locked", "removed", "commentAuthor"]; // zod here
-        return remeda.intersection(modOnlyFields, remeda.keys.strict(request)).length > 0;
-    }
-
-    private _commentEditIncludesUniqueAuthorFields(request: CommentEditPubsubMessage) {
-        const modOnlyFields: (keyof AuthorCommentEditOptions)[] = ["content", "deleted"]; // zod here
-        return remeda.intersection(modOnlyFields, remeda.keys.strict(request)).length > 0;
-=======
         return remeda.intersection(uniqueModFields, remeda.keys.strict(request)).length > 0;
     }
 
     private _commentEditIncludesUniqueAuthorFields(request: CommentEditPubsubMessage) {
         return remeda.intersection(uniqueAuthorFields, remeda.keys.strict(request)).length > 0;
->>>>>>> 433d395b
     }
 
     _isAuthorEdit(request: CommentEditPubsubMessage, editHasBeenSignedByOriginalAuthor: boolean) {
@@ -956,45 +942,10 @@
         if (publicationKilobyteSize > 40) return messages.ERR_REQUEST_PUBLICATION_OVER_ALLOWED_SIZE;
 
         if (this.isPublicationComment(publication)) {
-<<<<<<< HEAD
-            // Can probably zod this
-            const forbiddenCommentFields: (keyof CommentWithCommentUpdateJson | "deleted" | "signer")[] = [
-                "cid",
-                "signer",
-                "previousCid",
-                "depth",
-                "postCid",
-                "upvoteCount",
-                "downvoteCount",
-                "replyCount",
-                "updatedAt",
-                "replies",
-                "edit",
-                "deleted",
-                "pinned",
-                "locked",
-                "removed",
-                "reason",
-                "shortCid"
-            ];
-
-            if (remeda.intersection(remeda.keys.strict(publication), forbiddenCommentFields).length > 0)
-                return messages.ERR_FORBIDDEN_COMMENT_FIELD;
-
-            if (!publication.content && !publication.link && !publication.title) return messages.ERR_COMMENT_HAS_NO_CONTENT_LINK_TITLE;
-
-            if (this.isPublicationPost(publication)) {
-                if (this.features?.requirePostLink && publication.link && !isLinkValid(publication.link))
-                    return messages.ERR_POST_HAS_INVALID_LINK_FIELD;
-                if (this.features?.requirePostLinkIsMedia && publication.link && !isLinkOfMedia(publication.link))
-                    return messages.ERR_POST_LINK_IS_NOT_OF_MEDIA;
-            }
-=======
             if (remeda.intersection(remeda.keys.strict(publication), CommentPubsubMessageReservedFields).length > 0)
                 return messages.ERR_COMMENT_HAS_RESERVED_FIELD;
             if (this.features?.requirePostLinkIsMedia && publication.link && !isLinkOfMedia(publication.link))
                 return messages.ERR_POST_LINK_IS_NOT_OF_MEDIA;
->>>>>>> 433d395b
 
             const publicationHash = sha256(deterministicStringify(publication));
             const publicationInDb = await this._dbHandler.queryCommentByRequestPublicationHash(publicationHash);
@@ -1017,11 +968,7 @@
             const commentToBeEdited = await this._dbHandler.queryComment(publication.commentCid, undefined); // We assume commentToBeEdited to be defined because we already tested for its existence above
             if (!commentToBeEdited) throw Error("Wasn't able to find the comment to edit");
             const editSignedByOriginalAuthor = publication.signature.publicKey === commentToBeEdited.signature.publicKey;
-<<<<<<< HEAD
-            const modRoles: SubplebbitRole["role"][] = ["moderator", "owner", "admin"]; // Zod here
-=======
             const modRoles = SubplebbitRoleSchema.shape.role.options; // [mod, admin, owner]
->>>>>>> 433d395b
             const isEditorMod = this.roles?.[publication.author.address] && modRoles.includes(this.roles[publication.author.address]?.role);
 
             const editHasUniqueModFields = this._commentEditIncludesUniqueModFields(publication);
@@ -1759,29 +1706,16 @@
     override async start() {
         const log = Logger("plebbit-js:local-subplebbit:start");
 
-<<<<<<< HEAD
         try {
             await this._initBeforeStarting();
             // update started value twice because it could be started prior lockSubStart
             this._setState("started");
             await this._updateStartedValue();
-            await this.dbHandler.lockSubStart(); // Will throw if sub is locked already
+            await this._dbHandler.lockSubStart(); // Will throw if sub is locked already
             await this._updateStartedValue();
             this._isSubRunningLocally = true;
-            await this.dbHandler.initDbIfNeeded();
-            await this.dbHandler.initDestroyedConnection();
-=======
-        await this._initBeforeStarting();
-        // update started value twice because it could be started prior lockSubStart
-        await this._updateStartedValue();
-        await this._dbHandler.lockSubStart(); // Will throw if sub is locked already
-        await this._updateStartedValue();
-        this._setState("started");
-        this._setStartedState("publishing-ipns");
-        this._isSubRunningLocally = true;
-        await this._dbHandler.initDbIfNeeded();
-        await this._dbHandler.initDestroyedConnection();
->>>>>>> 433d395b
+            await this._dbHandler.initDbIfNeeded();
+            await this._dbHandler.initDestroyedConnection();
 
             await this._setChallengesToDefaultIfNotDefined(log);
             // Import subplebbit keys onto ipfs node
@@ -1848,13 +1782,9 @@
             if (this._publishLoopPromise) await this._publishLoopPromise; // should be in try/catch
             await this._clientsManager.pubsubUnsubscribe(this.pubsubTopicWithfallback(), this.handleChallengeExchange);
             this._setStartedState("stopped");
-<<<<<<< HEAD
-            await this.dbHandler.rollbackAllTransactions();
-=======
             await this._dbHandler.rollbackAllTransactions();
             await this._dbHandler.unlockSubState();
             await this._dbHandler.unlockSubStart();
->>>>>>> 433d395b
             await this._updateStartedValue();
 
             clearInterval(this._publishInterval);
@@ -1876,12 +1806,8 @@
         log.trace(`Attempting to stop the subplebbit (${this.address}) before deleting, if needed`);
         if (this.state === "updating" || this.state === "started") await this.stop();
 
-<<<<<<< HEAD
-        const ipfsClient = this.clientsManager.getDefaultIpfs();
-=======
         const ipfsClient = this._clientsManager.getDefaultIpfs();
         if (!ipfsClient) throw Error("Ipfs client is not defined");
->>>>>>> 433d395b
 
         await moveSubplebbitDbToDeletedDirectory(this.address, this._plebbit);
         if (typeof this.signer?.ipnsKeyName === "string")
