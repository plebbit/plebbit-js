--- conflicted
+++ resolved
@@ -95,26 +95,6 @@
             log.error(err);
         });
 
-<<<<<<< HEAD
-=======
-        // block non-localhost requests without auth key for security
-        // @ts-expect-error
-        this.ws._server.on("upgrade", (req) => {
-            //@ts-expect-error
-            const xForwardedFor = Boolean(req.rawHeaders.find((item, i) => item.toLowerCase() === "x-forwarded-for" && i % 2 === 0));
-
-            // client is on localhost and server is not forwarded by a proxy
-            const localHostUrls = ["::1", "::ffff:127.0.0.1"];
-            const isLocalhost = localHostUrls.includes(req.socket.remoteAddress) && !xForwardedFor;
-
-            // the request path is the auth key, e.g. localhost:9138/some-random-auth-key (not secure on http)
-            const hasAuth = this.authKey && `/${this.authKey}` === req.url;
-
-            // if isn't localhost and doesn't have auth, block access
-            if (!isLocalhost && !hasAuth) req.destroy();
-        });
-
->>>>>>> bf810e6c
         // save connections to send messages to them later
         this.ws.on("connection", (ws) => {
             //@ts-ignore-error
