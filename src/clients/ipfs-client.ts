--- conflicted
+++ resolved
@@ -1,9 +1,5 @@
-<<<<<<< HEAD
-import { GenericClientEvents } from "../types.js";
-=======
 import { TypedEmitter } from "tiny-typed-emitter";
 import type { GenericClientEvents } from "../types.js";
->>>>>>> dcb1e1e2
 import { hideClassPrivateProps } from "../util.js";
 import { PlebbitTypedEmitter } from "./plebbit-typed-emitter.js";
 
@@ -15,13 +11,8 @@
 type GenericIpfsState = PublicationIpfsState | CommentIpfsState | SubplebbitIpfsState | PagesIpfsState;
 
 // Client classes
-<<<<<<< HEAD
-class BaseIpfsClient<T extends GenericIpfsState> extends PlebbitTypedEmitter<GenericClientEvents<T>> {
+class BaseKuboRpcClient<T extends GenericIpfsState> extends PlebbitTypedEmitter<GenericClientEvents<T>> {
     override state: T;
-=======
-class BaseKuboRpcClient<T extends GenericIpfsState> extends TypedEmitter<GenericClientEvents<T>> {
-    state: T;
->>>>>>> dcb1e1e2
 
     constructor(state: T) {
         super();
