import { Plebbit } from "../plebbit.js";
import assert from "assert";
import { delay, isIpns, throwWithErrorCode, timestamp } from "../util.js";
import Hash from "ipfs-only-hash";
import { nativeFunctions } from "../runtime/node/util.js";
import pLimit from "p-limit";
import { PlebbitError } from "../plebbit-error.js";
import Logger from "@plebbit/plebbit-logger";
import { Chain, PubsubMessage, PubsubSubscriptionHandler } from "../types.js";
import * as cborg from "cborg";
import { ensResolverPromiseCache, gatewayFetchPromiseCache, p2pCidPromiseCache, p2pIpnsPromiseCache } from "../constants.js";
import { sha256 } from "js-sha256";
import { createLibp2pNode } from "../runtime/node/browser-libp2p-pubsub.js";
import last from "it-last";
import { concat as uint8ArrayConcat } from "uint8arrays/concat";
import { toString as uint8ArrayToString } from "uint8arrays/to-string";
import all from "it-all";
import lodash from "lodash";

const DOWNLOAD_LIMIT_BYTES = 1000000; // 1mb

export type LoadType = "subplebbit" | "comment-update" | "comment" | "generic-ipfs";

type GenericGatewayFetch = {
    [gatewayUrl: string]: {
        abortController: AbortController;
        promise: Promise<any>;
        response?: string;
        error?: Error;
        timeoutId: any;
    };
};

export class BaseClientsManager {
    // Class that has all function but without clients field for maximum interopability

    protected _plebbit: Plebbit;
    _defaultPubsubProviderUrl: string; // The URL of the pubsub that is used by default for pubsub
    _defaultIpfsProviderUrl: string | undefined; // The URL of the ipfs node that is used by default for IPFS ipfs/ipns retrieval
    providerSubscriptions: Record<string, string[]>; // To keep track of subscriptions of each provider

    constructor(plebbit: Plebbit) {
        this._plebbit = plebbit;
        if (plebbit.clients.ipfsClients)
            this._defaultIpfsProviderUrl = <string>Object.values(plebbit.clients.ipfsClients)[0]?._clientOptions?.url;
        this._defaultPubsubProviderUrl = Object.keys(plebbit.clients.pubsubClients)[0]; // TODO Should be the gateway with the best score
        if (this._defaultPubsubProviderUrl) {
            this.providerSubscriptions = {};
            for (const provider of Object.keys(plebbit.clients.pubsubClients)) this.providerSubscriptions[provider] = [];
        }
    }

    toJSON() {
        return undefined;
    }

    getDefaultPubsub() {
        return this._plebbit.clients.pubsubClients[this._defaultPubsubProviderUrl];
    }

    getDefaultIpfs() {
        assert(this._defaultIpfsProviderUrl);
        assert(this._plebbit.clients.ipfsClients[this._defaultIpfsProviderUrl]);
<<<<<<< HEAD

=======
>>>>>>> 82851a9b
        return this._plebbit.clients.ipfsClients[this._defaultIpfsProviderUrl];
    }

    // Pubsub methods

    async _initializeLibp2pClientIfNeeded() {
        if (this._defaultPubsubProviderUrl !== "browser-libp2p-pubsub")
            throw Error("Default pubsub should be browser-libp2p-pubsub on browser");
        if (!this._plebbit.clients.pubsubClients[this._defaultPubsubProviderUrl]?._client)
            this._plebbit.clients.pubsubClients[this._defaultPubsubProviderUrl] = await createLibp2pNode();
    }

    async pubsubSubscribeOnProvider(pubsubTopic: string, handler: PubsubSubscriptionHandler, pubsubProviderUrl: string) {
        const log = Logger("plebbit-js:plebbit:client-manager:pubsubSubscribeOnProvider");
        if (this._plebbit.browserLibp2pJsPublish) await this._initializeLibp2pClientIfNeeded();

        const timeBefore = Date.now();
        try {
            await this._plebbit.clients.pubsubClients[pubsubProviderUrl]._client.pubsub.subscribe(pubsubTopic, handler);
            await this._plebbit.stats.recordGatewaySuccess(pubsubProviderUrl, "pubsub-subscribe", Date.now() - timeBefore);
            this.providerSubscriptions[pubsubProviderUrl].push(pubsubTopic);
            return;
        } catch (e) {
            await this._plebbit.stats.recordGatewayFailure(pubsubProviderUrl, "pubsub-subscribe");
            log.error(`Failed to subscribe to pubsub topic (${pubsubTopic}) to (${pubsubProviderUrl})`);
            throw new PlebbitError("ERR_PUBSUB_FAILED_TO_SUBSCRIBE", { pubsubTopic, pubsubProviderUrl, error: e });
        }
    }

    async pubsubSubscribe(pubsubTopic: string, handler: PubsubSubscriptionHandler) {
        if (this._plebbit.browserLibp2pJsPublish) await this._initializeLibp2pClientIfNeeded();
        const providersSorted = await this._plebbit.stats.sortGatewaysAccordingToScore("pubsub-subscribe");
        const providerToError: Record<string, PlebbitError> = {};

        for (let i = 0; i < providersSorted.length; i++) {
            const pubsubProviderUrl = providersSorted[i];
            try {
                return this.pubsubSubscribeOnProvider(pubsubTopic, handler, pubsubProviderUrl);
            } catch (e) {
                providerToError[pubsubProviderUrl] = e;
            }
        }

        const combinedError = new PlebbitError("ERR_PUBSUB_FAILED_TO_SUBSCRIBE", { pubsubTopic, providerToError });

        this.emitError(combinedError);
        throw combinedError;
    }

    async pubsubUnsubscribeOnProvider(pubsubTopic: string, pubsubProvider: string, handler?: PubsubSubscriptionHandler) {
        if (this._plebbit.browserLibp2pJsPublish) await this._initializeLibp2pClientIfNeeded();
        await this._plebbit.clients.pubsubClients[pubsubProvider]._client.pubsub.unsubscribe(pubsubTopic, handler);
        this.providerSubscriptions[pubsubProvider] = this.providerSubscriptions[pubsubProvider].filter(
            (subPubsubTopic) => subPubsubTopic !== pubsubTopic
        );
    }

    async pubsubUnsubscribe(pubsubTopic: string, handler?: PubsubSubscriptionHandler) {
        if (this._plebbit.browserLibp2pJsPublish) await this._initializeLibp2pClientIfNeeded();
        for (let i = 0; i < Object.keys(this._plebbit.clients.pubsubClients).length; i++) {
            const pubsubProviderUrl = Object.keys(this._plebbit.clients.pubsubClients)[i];
            try {
                await this.pubsubUnsubscribeOnProvider(pubsubTopic, pubsubProviderUrl, handler);
            } catch {}
        }
    }

    protected prePubsubPublishProvider(pubsubTopic: string, pubsubProvider: string) {}

    protected postPubsubPublishProviderSuccess(pubsubTopic: string, pubsubProvider: string) {}

    protected postPubsubPublishProviderFailure(pubsubTopic: string, pubsubProvider: string, error: PlebbitError) {}

    async pubsubPublishOnProvider(pubsubTopic: string, data: PubsubMessage, pubsubProvider: string) {
        if (this._plebbit.browserLibp2pJsPublish) await this._initializeLibp2pClientIfNeeded();
        const log = Logger("plebbit-js:plebbit:pubsubPublish");
        const dataBinary = cborg.encode(data);
        this.prePubsubPublishProvider(pubsubTopic, pubsubProvider);
        const timeBefore = Date.now();
        try {
            await this._plebbit.clients.pubsubClients[pubsubProvider]._client.pubsub.publish(pubsubTopic, dataBinary);
            this.postPubsubPublishProviderSuccess(pubsubTopic, pubsubProvider);
            this._plebbit.stats.recordGatewaySuccess(pubsubProvider, "pubsub-publish", Date.now() - timeBefore); // Awaiting this statement will bug out tests
        } catch (error) {
            this.postPubsubPublishProviderFailure(pubsubTopic, pubsubProvider, error);
            await this._plebbit.stats.recordGatewayFailure(pubsubProvider, "pubsub-publish");
            throwWithErrorCode("ERR_PUBSUB_FAILED_TO_PUBLISH", { pubsubTopic, pubsubProvider, error });
        }
    }

    async pubsubPublish(pubsubTopic: string, data: PubsubMessage): Promise<void> {
        if (this._plebbit.browserLibp2pJsPublish) await this._initializeLibp2pClientIfNeeded();
        const log = Logger("plebbit-js:plebbit:client-manager:pubsubPublish");
        const providersSorted = await this._plebbit.stats.sortGatewaysAccordingToScore("pubsub-publish");
        const providerToError: Record<string, PlebbitError> = {};

        for (let i = 0; i < providersSorted.length; i++) {
            const pubsubProviderUrl = providersSorted[i];
            try {
                return await this.pubsubPublishOnProvider(pubsubTopic, data, pubsubProviderUrl);
            } catch (e) {
                log.error(`Failed to publish to pubsub topic (${pubsubTopic}) to (${pubsubProviderUrl})`);
                providerToError[pubsubProviderUrl] = e;
            }
        }

        const combinedError = new PlebbitError("ERR_PUBSUB_FAILED_TO_PUBLISH", { pubsubTopic, data, providerToError });

        this.emitError(combinedError);
        throw combinedError;
    }

    // Gateway methods

    private async _fetchWithLimit(url: string, cache: RequestCache, signal: AbortSignal): Promise<string> {
        // Node-fetch will take care of size limits through options.size, while browsers will process stream manually
        let res: Response;
        try {
            res = await nativeFunctions.fetch(url, {
                cache,
                signal,
                //@ts-expect-error, this option is for node-fetch
                size: DOWNLOAD_LIMIT_BYTES
            });
            if (res.status !== 200) throw Error("Failed to fetch");
            // If getReader is undefined that means node-fetch is used here. node-fetch processes options.size automatically
            if (res?.body?.getReader === undefined) return await res.text();
        } catch (e) {
            if (e.message.includes("over limit"))
                throwWithErrorCode("ERR_OVER_DOWNLOAD_LIMIT", { url, downloadLimit: DOWNLOAD_LIMIT_BYTES });
            const errorCode = url.includes("/ipfs/")
                ? "ERR_FAILED_TO_FETCH_IPFS_VIA_GATEWAY"
                : url.includes("/ipns/")
                  ? "ERR_FAILED_TO_FETCH_IPNS_VIA_GATEWAY"
                  : "ERR_FAILED_TO_FETCH_GENERIC";
            throwWithErrorCode(errorCode, { url, status: res?.status, statusText: res?.statusText, fetchError: String(e) });

            // If error is not related to size limit, then throw it again
        }

        //@ts-ignore
        if (res?.body?.getReader !== undefined) {
            let totalBytesRead = 0;

            // @ts-ignore
            const reader = res.body.getReader();
            const decoder = new TextDecoder("utf-8");

            let resText: string = "";

            while (true) {
                const { done, value } = await reader.read();
                //@ts-ignore
                if (value) resText += decoder.decode(value);
                if (done || !value) break;
                if (value.length + totalBytesRead > DOWNLOAD_LIMIT_BYTES)
                    throwWithErrorCode("ERR_OVER_DOWNLOAD_LIMIT", { url, downloadLimit: DOWNLOAD_LIMIT_BYTES });
                totalBytesRead += value.length;
            }
            return resText;
        }
    }

    preFetchGateway(gatewayUrl: string, path: string, loadType: LoadType) {}

    postFetchGatewaySuccess(gatewayUrl: string, path: string, loadType: LoadType) {}

    postFetchGatewayFailure(gatewayUrl: string, path: string, loadType: LoadType, error: PlebbitError) {}

    postFetchGatewayAborted(gatewayUrl: string, path: string, loadType: LoadType) {}

    private async _fetchFromGatewayAndVerifyIfNeeded(loadType: LoadType, url: string, abortController: AbortController, log: Logger) {
        log.trace(`Fetching url (${url})`);

        const isCid = loadType === "comment" || loadType === "generic-ipfs"; // If false, then IPNS

        const resText = await this._fetchWithLimit(url, isCid ? "force-cache" : "no-store", abortController.signal);
        if (isCid) await this._verifyContentIsSameAsCid(resText, url.split("/ipfs/")[1]);
        return resText;
    }
    protected async _fetchWithGateway(
        gateway: string,
        path: string,
        loadType: LoadType,
        abortController: AbortController
    ): Promise<string | undefined | { error: PlebbitError }> {
        const log = Logger("plebbit-js:plebbit:fetchWithGateway");
        const url = `${gateway}${path}`;

        const timeBefore = Date.now();
        const isCid = loadType === "comment" || loadType === "generic-ipfs"; // If false, then IPNS

        this.preFetchGateway(gateway, path, loadType);
        const cacheKey = url;
        let isUsingCache = true;
        try {
            let resText: string;
            if (gatewayFetchPromiseCache.has(cacheKey)) resText = await gatewayFetchPromiseCache.get(cacheKey);
            else {
                isUsingCache = false;
                const fetchPromise = this._fetchFromGatewayAndVerifyIfNeeded(loadType, url, abortController, log);
                gatewayFetchPromiseCache.set(cacheKey, fetchPromise);
                resText = await fetchPromise;
                if (loadType === "subplebbit") gatewayFetchPromiseCache.delete(cacheKey); // ipns should not be cached
            }
            this.postFetchGatewaySuccess(gateway, path, loadType);
            if (!isUsingCache)
                await this._plebbit.stats.recordGatewaySuccess(
                    gateway,
                    isCid || loadType === "comment-update" ? "cid" : "ipns",
                    Date.now() - timeBefore
                );
            return resText;
        } catch (e) {
            gatewayFetchPromiseCache.delete(cacheKey);

            if (e?.details?.fetchError?.includes("AbortError")) {
                this.postFetchGatewayAborted(gateway, path, loadType);
                return undefined;
            } else {
                this.postFetchGatewayFailure(gateway, path, loadType, e);
                if (!isUsingCache) await this._plebbit.stats.recordGatewayFailure(gateway, isCid ? "cid" : "ipns");
                return { error: lodash.omit(<PlebbitError>e, "stack") };
            }
        }
    }

    protected _firstResolve(promises: Promise<string | { error: PlebbitError }>[]) {
        if (promises.length === 0) throw Error("No promises to find the first resolve");
        return new Promise<{ res: string; i: number }>((resolve) =>
            promises.forEach((promise, i) =>
                promise.then((res) => {
                    if (typeof res === "string") resolve({ res, i });
                })
            )
        );
    }

    getGatewayTimeoutMs(loadType: LoadType) {
        return loadType === "subplebbit"
            ? 5 * 60 * 1000 // 5min
            : loadType === "comment"
              ? 60 * 1000 // 1 min
              : loadType === "comment-update"
                ? 2 * 60 * 1000 // 2min
                : 30 * 1000; // 30s
    }

    async fetchFromMultipleGateways(loadOpts: { cid?: string; ipns?: string }, loadType: LoadType): Promise<string> {
        assert(loadOpts.cid || loadOpts.ipns);

        const path = loadOpts.cid ? `/ipfs/${loadOpts.cid}` : `/ipns/${loadOpts.ipns}`;

        const type = loadOpts.cid ? "cid" : "ipns";

        const timeoutMs = this._plebbit._clientsManager.getGatewayTimeoutMs(loadType);

        const concurrencyLimit = 3;

        const queueLimit = pLimit(concurrencyLimit);

        // Only sort if we have more than 3 gateways
        const gatewaysSorted =
            Object.keys(this._plebbit.clients.ipfsGateways).length <= concurrencyLimit
                ? Object.keys(this._plebbit.clients.ipfsGateways)
                : await this._plebbit.stats.sortGatewaysAccordingToScore(type);

        const gatewayFetches: GenericGatewayFetch = {};

        const cleanUp = () => {
            queueLimit.clearQueue();
            Object.values(gatewayFetches).map((gateway) => {
                if (!gateway.response && !gateway.error) gateway.abortController.abort();
                clearTimeout(gateway.timeoutId);
            });
        };

        for (const gateway of gatewaysSorted) {
            const abortController = new AbortController();
            gatewayFetches[gateway] = {
                abortController,
                promise: queueLimit(() => this._fetchWithGateway(gateway, path, loadType, abortController)),
                timeoutId: setTimeout(() => abortController.abort(), timeoutMs)
            };
        }

        const gatewayPromises = Object.values(gatewayFetches).map((fetching) => fetching.promise);

        const res = await Promise.race([this._firstResolve(gatewayPromises), Promise.allSettled(gatewayPromises)]);
        if (Array.isArray(res)) {
            cleanUp();
            const gatewayToError: Record<string, PlebbitError> = {};
            for (let i = 0; i < res.length; i++) if (res[i]["value"]) gatewayToError[gatewaysSorted[i]] = res[i]["value"].error;

            const errorCode = Object.values(gatewayToError)[0].code;
            const combinedError = new PlebbitError(errorCode, { loadOpts, gatewayToError });

            throw combinedError;
        } else {
            cleanUp();
            return res.res;
        }
    }

    // IPFS P2P methods
    async resolveIpnsToCidP2P(ipnsName: string): Promise<string> {
        const ipfsClient = this.getDefaultIpfs();

        try {
            let cid: string;
            if (p2pIpnsPromiseCache.has(ipnsName)) cid = await p2pIpnsPromiseCache.get(ipnsName);
            else {
                const cidPromise = last(ipfsClient._client.name.resolve(ipnsName));
                p2pIpnsPromiseCache.set(ipnsName, cidPromise);
                cid = await cidPromise;
                p2pIpnsPromiseCache.delete(ipnsName);
            }
            if (typeof cid !== "string") throwWithErrorCode("ERR_FAILED_TO_RESOLVE_IPNS_VIA_IPFS", { ipnsName });
            return cid;
        } catch (error) {
            p2pIpnsPromiseCache.delete(ipnsName);
            if (error?.code === "ERR_FAILED_TO_RESOLVE_IPNS_VIA_IPFS") throw error;
            else throwWithErrorCode("ERR_FAILED_TO_RESOLVE_IPNS_VIA_IPFS", { ipnsName, error });
        }
    }

    // TODO rename this to _fetchPathP2P
    async _fetchCidP2P(cid: string): Promise<string> {
        const ipfsClient = this.getDefaultIpfs();

        const fetchPromise = async () => {
            const rawData = await all(ipfsClient._client.cat(cid, { length: DOWNLOAD_LIMIT_BYTES })); // Limit is 1mb files
            const data = uint8ArrayConcat(rawData);
            const fileContent = uint8ArrayToString(data);

            if (typeof fileContent !== "string") throwWithErrorCode("ERR_FAILED_TO_FETCH_IPFS_VIA_IPFS", { cid });
            if (fileContent.length === DOWNLOAD_LIMIT_BYTES) {
                const calculatedCid: string = await Hash.of(fileContent);
                if (calculatedCid !== cid) throwWithErrorCode("ERR_OVER_DOWNLOAD_LIMIT", { cid, downloadLimit: DOWNLOAD_LIMIT_BYTES });
            }
            return fileContent;
        };

        // TODO the caching of subplebbit ipns should extend to its signature, it's a waste of processing power to verify a subplebbit multiple times
        try {
            if (p2pCidPromiseCache.has(cid)) return await p2pCidPromiseCache.get(cid);
            else {
                const promise = fetchPromise();
                p2pCidPromiseCache.set(cid, promise);
                return await promise;
            }
        } catch (e) {
            p2pCidPromiseCache.delete(cid);
            throw e;
        }
    }

    private async _verifyContentIsSameAsCid(content: string, cid: string) {
        const calculatedCid: string = await Hash.of(content);
        if (content.length === DOWNLOAD_LIMIT_BYTES && calculatedCid !== cid)
            throwWithErrorCode("ERR_OVER_DOWNLOAD_LIMIT", { cid, downloadLimit: DOWNLOAD_LIMIT_BYTES });
        if (calculatedCid !== cid) throwWithErrorCode("ERR_CALCULATED_CID_DOES_NOT_MATCH", { calculatedCid, cid });
    }

    // Resolver methods here

    private async _getCachedTextRecord(
        address: string,
        txtRecord: "subplebbit-address" | "plebbit-author-address"
    ): Promise<{ stale: boolean; resolveCache: string | null } | undefined> {
        const resolveCache: string | undefined | null = await this._plebbit._storage.getItem(`${address}_${txtRecord}`);
        if (typeof resolveCache === "string") {
            const resolvedTimestamp: number = await this._plebbit._storage.getItem(`${address}_${txtRecord}_timestamp`);
            assert(typeof resolvedTimestamp === "number", `Cache of address (${address}) txt record (${txtRecord}) has no timestamp`);
            const stale = timestamp() - resolvedTimestamp > 3600; // Only resolve again if cache was stored over an hour ago
            return { stale, resolveCache };
        }
        return undefined;
    }

    private async _resolveTextRecordWithCache(address: string, txtRecord: "subplebbit-address" | "plebbit-author-address") {
        const log = Logger("plebbit-js:client-manager:resolveTextRecord");
        const chain = address.endsWith(".eth") ? "eth" : address.endsWith(".sol") ? "sol" : undefined;
        if (!chain) throw Error(`Can't figure out the chain of the address`);
        const cachedTextRecord = await this._getCachedTextRecord(address, txtRecord);
        if (cachedTextRecord) {
            if (cachedTextRecord.stale) this._resolveTextRecordConcurrently(address, txtRecord, chain);
            return cachedTextRecord.resolveCache;
        } else return this._resolveTextRecordConcurrently(address, txtRecord, chain);
    }

    preResolveTextRecord(
        address: string,
        txtRecordName: "subplebbit-address" | "plebbit-author-address",
        chain: Chain,
        chainProviderUrl: string
    ) {}

    postResolveTextRecordSuccess(
        address: string,
        txtRecordName: "subplebbit-address" | "plebbit-author-address",
        resolvedTextRecord: string,
        chain: Chain,
        chainProviderUrl: string
    ) {}

    postResolveTextRecordFailure(
        address: string,
        txtRecordName: "subplebbit-address" | "plebbit-author-address",
        chain: Chain,
        chainProviderUrl: string,
        error: Error
    ) {}

    private async _resolveTextRecordSingleChainProvider(
        address: string,
        txtRecordName: "subplebbit-address" | "plebbit-author-address",
        chain: Chain,
        chainproviderUrl: string
    ) {
        this.preResolveTextRecord(address, txtRecordName, chain, chainproviderUrl);
        const timeBefore = Date.now();
        const cacheKey = sha256(address + txtRecordName + chain + chainproviderUrl);
        let isUsingCache = true;
        try {
            let resolvedTextRecord: string | null;
            if (ensResolverPromiseCache.has(cacheKey)) resolvedTextRecord = await ensResolverPromiseCache.get(cacheKey);
            else {
                isUsingCache = false;
                const resolvePromise = this._plebbit.resolver.resolveTxtRecord(address, txtRecordName, chain, chainproviderUrl);
                ensResolverPromiseCache.set(cacheKey, resolvePromise);
                resolvedTextRecord = await resolvePromise;
            }
            if (typeof resolvedTextRecord === "string" && !isIpns(resolvedTextRecord))
                throw Error("Resolved text record to a non IPNS string");
            this.postResolveTextRecordSuccess(address, txtRecordName, resolvedTextRecord, chain, chainproviderUrl);
            if (!isUsingCache) await this._plebbit.stats.recordGatewaySuccess(chainproviderUrl, chain, Date.now() - timeBefore);
            return resolvedTextRecord;
        } catch (e) {
            ensResolverPromiseCache.delete(cacheKey);
            this.postResolveTextRecordFailure(address, txtRecordName, chain, chainproviderUrl, e);
            if (!isUsingCache) await this._plebbit.stats.recordGatewayFailure(chainproviderUrl, chain);
            return { error: e };
        }
    }
    private async _resolveTextRecordConcurrently(
        address: string,
        txtRecordName: "subplebbit-address" | "plebbit-author-address",
        chain: Chain
    ): Promise<string | undefined> {
        const log = Logger("plebbit-js:plebbit:client-manager:_resolveEnsTextRecord");
        const timeouts = [0, 0, 100, 1000];

        const _firstResolve = (promises: Promise<string | null | { error: PlebbitError }>[]) => {
            return new Promise<any>((resolve) =>
                promises.forEach((promise) =>
                    promise.then((res) => {
                        if (typeof res === "string" || res === null) resolve(res);
                    })
                )
            );
        };

        const concurrencyLimit = 3;
        const queueLimit = pLimit(concurrencyLimit);

        for (let i = 0; i < timeouts.length; i++) {
            if (timeouts[i] !== 0) await delay(timeouts[i]);
            const cachedTextRecord = await this._getCachedTextRecord(address, txtRecordName);
            if (cachedTextRecord && !cachedTextRecord.stale) return cachedTextRecord.resolveCache;
            log.trace(`Retrying to resolve address (${address}) text record (${txtRecordName}) for the ${i}th time`);

            if (!this._plebbit.clients.chainProviders[chain]) {
                log.error(`Plebbit has no chain provider for (${chain}), `, this._plebbit.clients.chainProviders);
            }
            // Only sort if we have more than 3 gateways
            const providersSorted =
                this._plebbit.clients.chainProviders[chain].urls.length <= concurrencyLimit
                    ? this._plebbit.clients.chainProviders[chain].urls
                    : await this._plebbit.stats.sortGatewaysAccordingToScore(chain);

            try {
                const providerPromises = providersSorted.map((providerUrl) =>
                    queueLimit(() => this._resolveTextRecordSingleChainProvider(address, txtRecordName, chain, providerUrl))
                );

                const resolvedTextRecord: string | null | Promise<{ error: PlebbitError }>[] = await Promise.race([
                    _firstResolve(providerPromises),
                    Promise.allSettled(providerPromises)
                ]);
                if (Array.isArray(resolvedTextRecord)) {
                    // It means none of the promises settled with string or null, they all failed
                    const errorsCombined = {};
                    for (let i = 0; i < providersSorted.length; i++)
                        errorsCombined[providersSorted[i]] = resolvedTextRecord[i]["value"]["error"];

                    throwWithErrorCode("ERR_FAILED_TO_RESOLVE_TEXT_RECORD", { errors: errorsCombined, address, txtRecordName, chain });
                } else {
                    queueLimit.clearQueue();
                    if (typeof resolvedTextRecord === "string") {
                        await this._plebbit._storage.setItem(`${address}_${txtRecordName}`, resolvedTextRecord);
                        await this._plebbit._storage.setItem(`${address}_${txtRecordName}_timestamp`, timestamp());
                    }

                    return resolvedTextRecord;
                }
            } catch (e) {
                if (i === timeouts.length - 1) {
                    log.error(`Failed to resolve address (${address}) text record (${txtRecordName}) using providers `, providersSorted, e);
                    this.emitError(e);
                    throw e;
                }
            }
        }
    }

    async resolveSubplebbitAddressIfNeeded(subplebbitAddress: string): Promise<string | undefined> {
        assert(typeof subplebbitAddress === "string", "subplebbitAddress needs to be a string to be resolved");
        if (!this._plebbit.resolver.isDomain(subplebbitAddress)) return subplebbitAddress;
        return this._resolveTextRecordWithCache(subplebbitAddress, "subplebbit-address");
    }

    async resolveAuthorAddressIfNeeded(authorAddress: string) {
        assert(typeof authorAddress === "string", "subplebbitAddress needs to be a string to be resolved");
        if (!this._plebbit.resolver.isDomain(authorAddress)) return authorAddress;
        else if (this._plebbit.plebbitRpcClient) return this._plebbit.plebbitRpcClient.resolveAuthorAddress(authorAddress);
        else return this._resolveTextRecordWithCache(authorAddress, "plebbit-author-address");
    }

    // Misc functions
    emitError(e: PlebbitError) {
        this._plebbit.emit("error", e);
    }
}<|MERGE_RESOLUTION|>--- conflicted
+++ resolved
@@ -61,10 +61,6 @@
     getDefaultIpfs() {
         assert(this._defaultIpfsProviderUrl);
         assert(this._plebbit.clients.ipfsClients[this._defaultIpfsProviderUrl]);
-<<<<<<< HEAD
-
-=======
->>>>>>> 82851a9b
         return this._plebbit.clients.ipfsClients[this._defaultIpfsProviderUrl];
     }
 
