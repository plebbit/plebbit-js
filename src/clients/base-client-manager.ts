import { Plebbit } from "../plebbit.js";
import assert from "assert";
import { delay, hideClassPrivateProps, isIpns, isStringDomain, throwWithErrorCode, timestamp } from "../util.js";
import { nativeFunctions } from "../runtime/node/util.js";
import pLimit from "p-limit";
import {
    FailedToFetchCommentIpfsFromGatewaysError,
    FailedToFetchCommentUpdateFromGatewaysError,
    FailedToFetchGenericIpfsFromGatewaysError,
    FailedToFetchPageIpfsFromGatewaysError,
    FailedToFetchSubplebbitFromGatewaysError,
    PlebbitError
} from "../plebbit-error.js";
import Logger from "@plebbit/plebbit-logger";
import type { PubsubMessage } from "../pubsub-messages/types";
import type { ChainTicker, PubsubSubscriptionHandler } from "../types.js";
import * as cborg from "cborg";
import { domainResolverPromiseCache, gatewayFetchPromiseCache, p2pCidPromiseCache, p2pIpnsPromiseCache } from "../constants.js";
import { sha256 } from "js-sha256";
import { createLibp2pNode } from "../runtime/node/browser-libp2p-pubsub.js";
import last from "it-last";
import { concat as uint8ArrayConcat } from "uint8arrays/concat";
import { toString as uint8ArrayToString } from "uint8arrays/to-string";
import all from "it-all";
import * as remeda from "remeda";
import { resolveTxtRecord } from "../resolver.js";
import { of as calculateIpfsHash } from "typestub-ipfs-only-hash";
import { CidPathSchema } from "../schema/schema.js";

const DOWNLOAD_LIMIT_BYTES = 1000000; // 1mb

export type LoadType = "subplebbit" | "comment-update" | "comment" | "page-ipfs" | "generic-ipfs";

type GenericGatewayFetch = {
    [gatewayUrl: string]: {
        abortController: AbortController;
        promise: Promise<any>;
        response?: string;
        error?: Error;
        timeoutId: any;
    };
};

type CachedResolve = { timestampSeconds: number; valueOfTextRecord: string | null };

export class BaseClientsManager {
    // Class that has all function but without clients field for maximum interopability

    protected _plebbit: Plebbit;
    _defaultPubsubProviderUrl: string; // The URL of the pubsub that is used by default for pubsub
    _defaultIpfsProviderUrl: string | undefined; // The URL of the ipfs node that is used by default for IPFS ipfs/ipns retrieval
    providerSubscriptions: Record<string, string[]> = {}; // To keep track of subscriptions of each provider

    constructor(plebbit: Plebbit) {
        this._plebbit = plebbit;
        if (plebbit.clients.ipfsClients)
            this._defaultIpfsProviderUrl = <string>Object.values(plebbit.clients.ipfsClients)[0]?._clientOptions?.url;
        this._defaultPubsubProviderUrl = remeda.keys.strict(plebbit.clients.pubsubClients)[0]; // TODO Should be the gateway with the best score
        if (this._defaultPubsubProviderUrl) {
            for (const provider of remeda.keys.strict(plebbit.clients.pubsubClients)) this.providerSubscriptions[provider] = [];
        }
        hideClassPrivateProps(this);
    }

    toJSON() {
        return undefined;
    }

    getDefaultPubsub() {
        return this._plebbit.clients.pubsubClients[this._defaultPubsubProviderUrl];
    }

    getDefaultIpfs() {
        assert(this._defaultIpfsProviderUrl);
        assert(this._plebbit.clients.ipfsClients[this._defaultIpfsProviderUrl]);
        return this._plebbit.clients.ipfsClients[this._defaultIpfsProviderUrl];
    }

    // Pubsub methods

    async _initializeLibp2pClientIfNeeded() {
        if (this._defaultPubsubProviderUrl !== "browser-libp2p-pubsub")
            throw Error("Default pubsub should be browser-libp2p-pubsub on browser");
        if (!this._plebbit.clients.pubsubClients[this._defaultPubsubProviderUrl]?._client)
            this._plebbit.clients.pubsubClients[this._defaultPubsubProviderUrl] = await createLibp2pNode();
    }

    async pubsubSubscribeOnProvider(pubsubTopic: string, handler: PubsubSubscriptionHandler, pubsubProviderUrl: string) {
        const log = Logger("plebbit-js:plebbit:client-manager:pubsubSubscribeOnProvider");
        if (this._plebbit.browserLibp2pJsPublish) await this._initializeLibp2pClientIfNeeded();

        const timeBefore = Date.now();
        try {
            await this._plebbit.clients.pubsubClients[pubsubProviderUrl]._client.pubsub.subscribe(pubsubTopic, handler, {
                onError(err) {
                    log.error("pubsub callback error, topic", pubsubTopic, "provider url", pubsubProviderUrl, "error", err);
                }
            });
            await this._plebbit._stats.recordGatewaySuccess(pubsubProviderUrl, "pubsub-subscribe", Date.now() - timeBefore);
            this.providerSubscriptions[pubsubProviderUrl].push(pubsubTopic);
            return;
        } catch (e) {
            await this._plebbit._stats.recordGatewayFailure(pubsubProviderUrl, "pubsub-subscribe");
            log.error(`Failed to subscribe to pubsub topic (${pubsubTopic}) to (${pubsubProviderUrl})`);
            throw new PlebbitError("ERR_PUBSUB_FAILED_TO_SUBSCRIBE", { pubsubTopic, pubsubProviderUrl, error: e });
        }
    }

    async pubsubSubscribe(pubsubTopic: string, handler: PubsubSubscriptionHandler) {
        if (this._plebbit.browserLibp2pJsPublish) await this._initializeLibp2pClientIfNeeded();
        const providersSorted = await this._plebbit._stats.sortGatewaysAccordingToScore("pubsub-subscribe");
        const providerToError: Record<string, PlebbitError> = {};

        for (let i = 0; i < providersSorted.length; i++) {
            const pubsubProviderUrl = providersSorted[i];
            try {
                return this.pubsubSubscribeOnProvider(pubsubTopic, handler, pubsubProviderUrl);
            } catch (e: unknown) {
                providerToError[pubsubProviderUrl] = <PlebbitError>e;
            }
        }

        const combinedError = new PlebbitError("ERR_PUBSUB_FAILED_TO_SUBSCRIBE", { pubsubTopic, providerToError });

        this.emitError(combinedError);
        throw combinedError;
    }

    async pubsubUnsubscribeOnProvider(pubsubTopic: string, pubsubProvider: string, handler?: PubsubSubscriptionHandler) {
        if (this._plebbit.browserLibp2pJsPublish) await this._initializeLibp2pClientIfNeeded();
        await this._plebbit.clients.pubsubClients[pubsubProvider]._client.pubsub.unsubscribe(pubsubTopic, handler);
        this.providerSubscriptions[pubsubProvider] = this.providerSubscriptions[pubsubProvider].filter(
            (subPubsubTopic) => subPubsubTopic !== pubsubTopic
        );
    }

    async pubsubUnsubscribe(pubsubTopic: string, handler?: PubsubSubscriptionHandler) {
        if (this._plebbit.browserLibp2pJsPublish) await this._initializeLibp2pClientIfNeeded();
        for (const pubsubProviderUrl of remeda.keys.strict(this._plebbit.clients.pubsubClients)) {
            try {
                await this.pubsubUnsubscribeOnProvider(pubsubTopic, pubsubProviderUrl, handler);
            } catch {}
        }
    }

    protected prePubsubPublishProvider(pubsubTopic: string, pubsubProvider: string) {}

    protected postPubsubPublishProviderSuccess(pubsubTopic: string, pubsubProvider: string) {}

    protected postPubsubPublishProviderFailure(pubsubTopic: string, pubsubProvider: string, error: PlebbitError) {}

    async pubsubPublishOnProvider(pubsubTopic: string, data: PubsubMessage, pubsubProvider: string) {
        if (this._plebbit.browserLibp2pJsPublish) await this._initializeLibp2pClientIfNeeded();
        const log = Logger("plebbit-js:plebbit:pubsubPublish");
        const dataBinary = cborg.encode(data);
        this.prePubsubPublishProvider(pubsubTopic, pubsubProvider);
        const timeBefore = Date.now();
        try {
            await this._plebbit.clients.pubsubClients[pubsubProvider]._client.pubsub.publish(pubsubTopic, dataBinary);
            this.postPubsubPublishProviderSuccess(pubsubTopic, pubsubProvider);
            this._plebbit._stats.recordGatewaySuccess(pubsubProvider, "pubsub-publish", Date.now() - timeBefore); // Awaiting this statement will bug out tests
        } catch (error) {
            this.postPubsubPublishProviderFailure(pubsubTopic, pubsubProvider, <PlebbitError>error);
            await this._plebbit._stats.recordGatewayFailure(pubsubProvider, "pubsub-publish");
            throwWithErrorCode("ERR_PUBSUB_FAILED_TO_PUBLISH", { pubsubTopic, pubsubProvider, error });
        }
    }

    async pubsubPublish(pubsubTopic: string, data: PubsubMessage): Promise<void> {
        if (this._plebbit.browserLibp2pJsPublish) await this._initializeLibp2pClientIfNeeded();
        const log = Logger("plebbit-js:plebbit:client-manager:pubsubPublish");
        const providersSorted = await this._plebbit._stats.sortGatewaysAccordingToScore("pubsub-publish");
        const providerToError: Record<string, PlebbitError> = {};

        for (let i = 0; i < providersSorted.length; i++) {
            const pubsubProviderUrl = providersSorted[i];
            try {
                return await this.pubsubPublishOnProvider(pubsubTopic, data, pubsubProviderUrl);
            } catch (e) {
                log.error(`Failed to publish to pubsub topic (${pubsubTopic}) to (${pubsubProviderUrl})`);
                providerToError[pubsubProviderUrl] = <PlebbitError>e;
            }
        }

        const combinedError = new PlebbitError("ERR_PUBSUB_FAILED_TO_PUBLISH", { pubsubTopic, data, providerToError });

        this.emitError(combinedError);
        throw combinedError;
    }

    // Gateway methods

    private async _fetchWithLimit(url: string, cache: RequestCache, signal: AbortSignal): Promise<{ resText: string; res: Response }> {
        // Node-fetch will take care of size limits through options.size, while browsers will process stream manually
        let res: Response;
        try {
            res = await nativeFunctions.fetch(url, {
                cache,
                signal,
                //@ts-expect-error, this option is for node-fetch
                size: DOWNLOAD_LIMIT_BYTES
            });
            if (res.status !== 200) throw Error("Failed to fetch");
            // If getReader is undefined that means node-fetch is used here. node-fetch processes options.size automatically
            if (res?.body?.getReader === undefined) return { resText: await res.text(), res };
        } catch (e) {
            if (e instanceof Error && e.message.includes("over limit"))
                throwWithErrorCode("ERR_OVER_DOWNLOAD_LIMIT", { url, downloadLimit: DOWNLOAD_LIMIT_BYTES });
            const errorCode = url.includes("/ipfs/")
                ? "ERR_FAILED_TO_FETCH_IPFS_VIA_GATEWAY"
                : url.includes("/ipns/")
                  ? "ERR_FAILED_TO_FETCH_IPNS_VIA_GATEWAY"
                  : "ERR_FAILED_TO_FETCH_GENERIC";
            //@ts-expect-error
            throwWithErrorCode(errorCode, { url, status: res?.status, statusText: res?.statusText, fetchError: String(e) });

            // If error is not related to size limit, then throw it again
        }

        //@ts-expect-error
        if (res?.body?.getReader !== undefined) {
            let totalBytesRead = 0;

            // @ts-ignore
            const reader = res.body.getReader();
            const decoder = new TextDecoder("utf-8");

            let resText: string = "";

            while (true) {
                const { done, value } = await reader.read();
                //@ts-ignore
                if (value) resText += decoder.decode(value);
                if (done || !value) break;
                if (value.length + totalBytesRead > DOWNLOAD_LIMIT_BYTES)
                    throwWithErrorCode("ERR_OVER_DOWNLOAD_LIMIT", { url, downloadLimit: DOWNLOAD_LIMIT_BYTES });
                totalBytesRead += value.length;
            }
            return { resText, res };
        }

        throw Error("should not reach this block in _fetchWithLimit");
    }

    preFetchGateway(gatewayUrl: string, path: string, loadType: LoadType) {}

    postFetchGatewaySuccess(gatewayUrl: string, path: string, loadType: LoadType) {}

    postFetchGatewayFailure(gatewayUrl: string, path: string, loadType: LoadType, error: PlebbitError) {}

    postFetchGatewayAborted(gatewayUrl: string, path: string, loadType: LoadType) {}

    private async _fetchFromGatewayAndVerifyIfNeeded(
        url: string,
        abortController: AbortController,
        isIpfsFile: boolean,
        verifyCidWithContent: boolean,
        log: Logger
    ) {
        log.trace(`Fetching url (${url})`);

        const resObj = await this._fetchWithLimit(url, isIpfsFile ? "force-cache" : "no-store", abortController.signal);
        if (verifyCidWithContent) await this._verifyContentIsSameAsCid(resObj.resText, url.split("/ipfs/")[1]);
        return resObj;
    }
    protected async _fetchWithGateway(
        gateway: string,
        path: string,
        loadType: LoadType,
        abortController: AbortController,
        validateGatewayResponse: (resObj: { resText: string; res: Response }) => Promise<void>
    ): Promise<{ res: Response; resText: string } | { error: PlebbitError }> {
        const log = Logger("plebbit-js:plebbit:fetchWithGateway");
        const url = `${gateway}${path}`;

        const timeBefore = Date.now();
        const isIpfsFile = path.startsWith("/ipfs/"); // If false, then IPNS
        const shouldVerifyContentWithCid = isIpfsFile && loadType !== "comment-update"; // can't verify comment update because it's a long path, and not just a cid

        this.preFetchGateway(gateway, path, loadType);
        const cacheKey = url;
        let isUsingCache = true;
        try {
            let resObj: { res: Response; resText: string };
            if (gatewayFetchPromiseCache.has(cacheKey)) resObj = await gatewayFetchPromiseCache.get(cacheKey)!;
            else {
                isUsingCache = false;
                const fetchPromise = this._fetchFromGatewayAndVerifyIfNeeded(
                    url,
                    abortController,
                    isIpfsFile,
                    shouldVerifyContentWithCid,
                    log
                );
                gatewayFetchPromiseCache.set(cacheKey, fetchPromise);
                resObj = await fetchPromise;
                if (loadType === "subplebbit") gatewayFetchPromiseCache.delete(cacheKey); // ipns should not be cached
            }
            await validateGatewayResponse(resObj); // should throw if there's an issue
            this.postFetchGatewaySuccess(gateway, path, loadType);
            if (!isUsingCache)
                await this._plebbit._stats.recordGatewaySuccess(gateway, isIpfsFile ? "cid" : "ipns", Date.now() - timeBefore);
            return resObj;
        } catch (e) {
            gatewayFetchPromiseCache.delete(cacheKey);

            if (e instanceof PlebbitError && e?.details?.fetchError?.includes("AbortError")) {
                this.postFetchGatewayAborted(gateway, path, loadType);
                return { error: new PlebbitError("ERR_GATEWAY_TIMED_OUT_OR_ABORTED", { abortError: e }) };
            } else {
                this.postFetchGatewayFailure(gateway, path, loadType, <PlebbitError>e);
<<<<<<< HEAD
                if (!isUsingCache) await this._plebbit.stats.recordGatewayFailure(gateway, isCid ? "cid" : "ipns");
                delete (<PlebbitError>e)["stack"];
=======
                if (!isUsingCache) await this._plebbit._stats.recordGatewayFailure(gateway, isIpfsFile ? "cid" : "ipns");
                delete (<PlebbitError>e)!["stack"];
>>>>>>> 433d395b
                return { error: <PlebbitError>e };
            }
        }
    }

    protected _firstResolve(promises: Promise<{ res: Response; resText: string } | { error: PlebbitError }>[]) {
        if (promises.length === 0) throw Error("No promises to find the first resolve");
        return new Promise<{ res: { res: Response; resText: string }; i: number }>((resolve) =>
            promises.forEach((promise, i) =>
                promise.then((res) => {
                    if ("resText" in res) resolve({ res, i });
                })
            )
        );
    }

    getGatewayTimeoutMs(loadType: LoadType) {
        return loadType === "subplebbit"
            ? 5 * 60 * 1000 // 5min
            : loadType === "comment"
              ? 60 * 1000 // 1 min
              : loadType === "comment-update"
                ? 2 * 60 * 1000 // 2min
                : 30 * 1000; // 30s for page ipfs and generic ipfs
    }

    async fetchFromMultipleGateways(
        loadOpts: { cid?: string; ipns?: string },
        loadType: LoadType,
        valiateGatewayResponse: (resObj: { resText: string; res: Response }) => Promise<void>
    ): Promise<{ resText: string; res: Response }> {
        assert(loadOpts.cid || loadOpts.ipns, "You did not provide cid or ipns to load from gateways");

        const path = loadOpts.cid ? `/ipfs/${loadOpts.cid}` : `/ipns/${loadOpts.ipns}`;

        const type = loadOpts.cid ? "cid" : "ipns";

        const timeoutMs = this._plebbit._clientsManager.getGatewayTimeoutMs(loadType);

        const concurrencyLimit = 3;

        const queueLimit = pLimit(concurrencyLimit);

        // Only sort if we have more than 3 gateways
        const gatewaysSorted =
            remeda.keys.strict(this._plebbit.clients.ipfsGateways).length <= concurrencyLimit
                ? remeda.keys.strict(this._plebbit.clients.ipfsGateways)
                : await this._plebbit._stats.sortGatewaysAccordingToScore(type);

        const gatewayFetches: GenericGatewayFetch = {};

        const cleanUp = () => {
            queueLimit.clearQueue();
            Object.values(gatewayFetches).map((gateway) => {
                if (!gateway.response && !gateway.error) gateway.abortController.abort();
                clearTimeout(gateway.timeoutId);
            });
        };

        for (const gateway of gatewaysSorted) {
            const abortController = new AbortController();
            gatewayFetches[gateway] = {
                abortController,
                promise: queueLimit(() => this._fetchWithGateway(gateway, path, loadType, abortController, valiateGatewayResponse)),
                timeoutId: setTimeout(() => abortController.abort(), timeoutMs)
            };
        }

        const gatewayPromises = Object.values(gatewayFetches).map((fetching) => fetching.promise);

        //@ts-expect-error
        const res: { res: { resText: string; res: Response }; i: number } | { value: { error: PlebbitError } }[] = await Promise.race([
            this._firstResolve(gatewayPromises),
            Promise.allSettled(gatewayPromises)
        ]);
        if (Array.isArray(res)) {
            cleanUp();
            const gatewayToError: Record<string, PlebbitError> = {};
            for (let i = 0; i < res.length; i++) if (res[i]["value"]) gatewayToError[gatewaysSorted[i]] = res[i]["value"].error;

            const combinedError =
                loadType === "comment"
                    ? new FailedToFetchCommentIpfsFromGatewaysError({ commentCid: loadOpts.cid!, gatewayToError })
                    : loadType === "comment-update"
                      ? new FailedToFetchCommentUpdateFromGatewaysError({ commentUpdatePath: path, gatewayToError })
                      : loadType === "page-ipfs"
                        ? new FailedToFetchPageIpfsFromGatewaysError({ pageCid: loadOpts.cid!, gatewayToError })
                        : loadType === "subplebbit"
                          ? new FailedToFetchSubplebbitFromGatewaysError({ ipnsName: loadOpts.ipns!, gatewayToError })
                          : new FailedToFetchGenericIpfsFromGatewaysError({ cid: loadOpts.cid!, gatewayToError });

            throw combinedError;
        } else {
            cleanUp();
            return res.res;
        }
    }

    // IPFS P2P methods
    async resolveIpnsToCidP2P(ipnsName: string): Promise<string> {
        const ipfsClient = this.getDefaultIpfs();

        try {
            let cid: string;
            if (p2pIpnsPromiseCache.has(ipnsName)) cid = <string>await p2pIpnsPromiseCache.get(ipnsName);
            else {
                const cidPromise = last(ipfsClient._client.name.resolve(ipnsName)).then(CidPathSchema.parse); // make sure we're getting a CID
                p2pIpnsPromiseCache.set(ipnsName, cidPromise);
                cid = await cidPromise;
                p2pIpnsPromiseCache.delete(ipnsName);
            }
            return cid;
        } catch (error) {
            p2pIpnsPromiseCache.delete(ipnsName);
            if (error instanceof PlebbitError && error.code === "ERR_FAILED_TO_RESOLVE_IPNS_VIA_IPFS_P2P") throw error;
            else throwWithErrorCode("ERR_FAILED_TO_RESOLVE_IPNS_VIA_IPFS_P2P", { ipnsName, error });
        }
        throw Error("Should not reach this block in resolveIpnsToCidP2P");
    }

    // TODO rename this to _fetchPathP2P
    async _fetchCidP2P(cid: string): Promise<string> {
        const ipfsClient = this.getDefaultIpfs();

        const fetchPromise = async () => {
            const rawData = await all(ipfsClient._client.cat(cid, { length: DOWNLOAD_LIMIT_BYTES })); // Limit is 1mb files
            const data = uint8ArrayConcat(rawData);
            const fileContent = uint8ArrayToString(data);

            if (typeof fileContent !== "string") throwWithErrorCode("ERR_FAILED_TO_FETCH_IPFS_VIA_IPFS", { cid });
            if (fileContent.length === DOWNLOAD_LIMIT_BYTES) {
                const calculatedCid: string = await calculateIpfsHash(fileContent);
                if (calculatedCid !== cid) throwWithErrorCode("ERR_OVER_DOWNLOAD_LIMIT", { cid, downloadLimit: DOWNLOAD_LIMIT_BYTES });
            }
            return fileContent;
        };

        // TODO the caching of subplebbit ipns should extend to its signature, it's a waste of processing power to verify a subplebbit multiple times
        try {
            if (p2pCidPromiseCache.has(cid)) return <string>await p2pCidPromiseCache.get(cid);
            else {
                const promise = fetchPromise();
                p2pCidPromiseCache.set(cid, promise);
                return await promise;
            }
        } catch (e) {
            p2pCidPromiseCache.delete(cid);
            throw e;
        }
    }

    private async _verifyContentIsSameAsCid(content: string, cid: string) {
        const calculatedCid: string = await calculateIpfsHash(content);
        if (content.length === DOWNLOAD_LIMIT_BYTES && calculatedCid !== cid)
            throwWithErrorCode("ERR_OVER_DOWNLOAD_LIMIT", { cid, downloadLimit: DOWNLOAD_LIMIT_BYTES });
        if (calculatedCid !== cid) throwWithErrorCode("ERR_CALCULATED_CID_DOES_NOT_MATCH", { calculatedCid, cid });
    }

    // Resolver methods here

    private _getKeyOfCachedDomainTextRecord(domainAddress: string, txtRecord: string) {
        return `${domainAddress}_${txtRecord}`;
    }

    private async _getCachedTextRecord(
        address: string,
        txtRecord: "subplebbit-address" | "plebbit-author-address"
    ): Promise<{ stale: boolean; resolveCache: string | null } | undefined> {
        const cacheKey = this._getKeyOfCachedDomainTextRecord(address, txtRecord);

        const resolveCache: CachedResolve | undefined = await this._plebbit._storage.getItem(cacheKey);
        if (remeda.isPlainObject(resolveCache)) {
            const stale = timestamp() - resolveCache.timestampSeconds > 3600; // Only resolve again if cache was stored over an hour ago
            return { stale, resolveCache: resolveCache.valueOfTextRecord };
        }
        return undefined;
    }

    private async _resolveTextRecordWithCache(address: string, txtRecord: "subplebbit-address" | "plebbit-author-address") {
        const log = Logger("plebbit-js:client-manager:resolveTextRecord");
        const chain: ChainTicker | undefined = address.endsWith(".eth") ? "eth" : address.endsWith(".sol") ? "sol" : undefined;
        if (!chain) throw Error(`Can't figure out the chain of the address`);
        const chainId = this._plebbit.chainProviders[chain]?.chainId;
        const cachedTextRecord = await this._getCachedTextRecord(address, txtRecord);
        if (cachedTextRecord) {
            if (cachedTextRecord.stale)
                this._resolveTextRecordConcurrently(address, txtRecord, chain, chainId)
                    .then((newTextRecordValue) =>
                        log.trace(`Updated the stale text-record (${txtRecord}) value of address (${address}) to ${newTextRecordValue}`)
                    )
                    .catch((err) => log.error(`Failed to update the stale text record (${txtRecord}) of address (${address})`, err));
            return cachedTextRecord.resolveCache;
        } else return this._resolveTextRecordConcurrently(address, txtRecord, chain, chainId);
    }

    preResolveTextRecord(
        address: string,
        txtRecordName: "subplebbit-address" | "plebbit-author-address",
        chain: ChainTicker,
        chainProviderUrl: string
    ) {}

    postResolveTextRecordSuccess(
        address: string,
        txtRecordName: "subplebbit-address" | "plebbit-author-address",
        resolvedTextRecord: string | null,
        chain: ChainTicker,
        chainProviderUrl: string
    ) {}

    postResolveTextRecordFailure(
        address: string,
        txtRecordName: "subplebbit-address" | "plebbit-author-address",
        chain: ChainTicker,
        chainProviderUrl: string,
        error: Error
    ) {}

    private async _resolveTextRecordSingleChainProvider(
        address: string,
        txtRecordName: "subplebbit-address" | "plebbit-author-address",
        chain: ChainTicker,
        chainproviderUrl: string,
        chainId: number | undefined
    ): Promise<string | null | { error: PlebbitError }> {
        this.preResolveTextRecord(address, txtRecordName, chain, chainproviderUrl);
        const timeBefore = Date.now();
        const cacheKey = sha256(address + txtRecordName + chain + chainproviderUrl);
        let isUsingCache = true;
        try {
            let resolvedTextRecord: string | null;
            if (domainResolverPromiseCache.has(cacheKey))
                resolvedTextRecord = <string | null>await domainResolverPromiseCache.get(cacheKey);
            else {
                isUsingCache = false;
                const resolvePromise = resolveTxtRecord(address, txtRecordName, chain, chainproviderUrl, chainId);
                domainResolverPromiseCache.set(cacheKey, resolvePromise);
                resolvedTextRecord = await resolvePromise;
            }
            if (typeof resolvedTextRecord === "string" && !isIpns(resolvedTextRecord))
                throwWithErrorCode("ERR_RESOLVED_TEXT_RECORD_TO_NON_IPNS", {
                    resolvedTextRecord,
                    address,
                    txtRecordName,
                    chain,
                    chainproviderUrl
                });
            this.postResolveTextRecordSuccess(address, txtRecordName, resolvedTextRecord, chain, chainproviderUrl);
            if (!isUsingCache) await this._plebbit._stats.recordGatewaySuccess(chainproviderUrl, chain, Date.now() - timeBefore);
            return resolvedTextRecord;
        } catch (e) {
            domainResolverPromiseCache.delete(cacheKey);
            const parsedError = e instanceof PlebbitError ? e : new PlebbitError("ERR_FAILED_TO_RESOLVE_TEXT_RECORD", { error: e });
            this.postResolveTextRecordFailure(address, txtRecordName, chain, chainproviderUrl, parsedError);
            if (!isUsingCache) await this._plebbit._stats.recordGatewayFailure(chainproviderUrl, chain);
            return { error: parsedError };
        }
    }
    private async _resolveTextRecordConcurrently(
        address: string,
        txtRecordName: "subplebbit-address" | "plebbit-author-address",
        chain: ChainTicker,
        chainId?: number
    ): Promise<string | null> {
        const log = Logger("plebbit-js:plebbit:client-manager:_resolveTextRecordConcurrently");
        const timeouts = [0, 0, 100, 1000];

        const _firstResolve = (promises: Promise<string | null | { error: PlebbitError }>[]) => {
            return new Promise<string | null>((resolve) =>
                promises.forEach((promise) =>
                    promise.then((res) => {
                        if (typeof res === "string" || res === null) resolve(res);
                    })
                )
            );
        };

        const concurrencyLimit = 3;
        const queueLimit = pLimit(concurrencyLimit);

        for (let i = 0; i < timeouts.length; i++) {
            if (timeouts[i] !== 0) await delay(timeouts[i]);
            const cachedTextRecord = await this._getCachedTextRecord(address, txtRecordName);
            if (cachedTextRecord && !cachedTextRecord.stale) return cachedTextRecord.resolveCache;
            log.trace(`Retrying to resolve address (${address}) text record (${txtRecordName}) for the ${i}th time`);

            if (!this._plebbit.clients.chainProviders[chain]) {
                throw Error(`Plebbit has no chain provider for (${chain})`);
            }
            // Only sort if we have more than 3 gateways
            const providersSorted =
                this._plebbit.clients.chainProviders[chain].urls.length <= concurrencyLimit
                    ? this._plebbit.clients.chainProviders[chain].urls
                    : await this._plebbit._stats.sortGatewaysAccordingToScore(chain);

            try {
                const providerPromises = providersSorted.map((providerUrl) =>
                    queueLimit(() => this._resolveTextRecordSingleChainProvider(address, txtRecordName, chain, providerUrl, chainId))
                );

                //@ts-expect-error
                const resolvedTextRecord: string | null | { value: { error: PlebbitError } }[] = await Promise.race([
                    _firstResolve(providerPromises),
                    Promise.allSettled(providerPromises)
                ]);
                if (Array.isArray(resolvedTextRecord)) {
                    // It means none of the promises settled with string or null, they all failed
                    const errorsCombined: Record<string, PlebbitError> = {};
                    for (let i = 0; i < providersSorted.length; i++) errorsCombined[providersSorted[i]] = resolvedTextRecord[i].value.error;

                    throwWithErrorCode("ERR_FAILED_TO_RESOLVE_TEXT_RECORD", { errors: errorsCombined, address, txtRecordName, chain });
                } else {
                    // result could be either the value of the text record
                    // or null if it doesn't have any value
                    // TODO abort ongoing resolving
                    queueLimit.clearQueue();
                    if (typeof resolvedTextRecord === "string") {
                        // Only cache valid text records, not null
                        const resolvedCache: CachedResolve = { timestampSeconds: timestamp(), valueOfTextRecord: resolvedTextRecord };
                        const resolvedCacheKey = this._getKeyOfCachedDomainTextRecord(address, txtRecordName);
                        await this._plebbit._storage.setItem(resolvedCacheKey, resolvedCache);
                    }

                    return resolvedTextRecord;
                }
            } catch (e) {
                if (i === timeouts.length - 1) {
                    log.error(`Failed to resolve address (${address}) text record (${txtRecordName}) using providers `, providersSorted, e);
                    this.emitError(<PlebbitError>e);
                    throw e;
                }
            }
        }

        throw Error("Should not reach this block within _resolveTextRecordConcurrently");
    }

    async resolveSubplebbitAddressIfNeeded(subplebbitAddress: string): Promise<string | null> {
        assert(typeof subplebbitAddress === "string", "subplebbitAddress needs to be a string to be resolved");
        if (!isStringDomain(subplebbitAddress)) return subplebbitAddress;
        return this._resolveTextRecordWithCache(subplebbitAddress, "subplebbit-address");
    }

    async clearDomainCache(domainAddress: string, txtRecordName: "subplebbit-address" | "plebbit-author-address") {
        const cacheKey = this._getKeyOfCachedDomainTextRecord(domainAddress, txtRecordName);
        await this._plebbit._storage.removeItem(cacheKey);
    }

    async resolveAuthorAddressIfNeeded(authorAddress: string): Promise<string | null> {
        assert(typeof authorAddress === "string", "subplebbitAddress needs to be a string to be resolved");
        if (!isStringDomain(authorAddress)) return authorAddress;
        else if (this._plebbit.plebbitRpcClient) return this._plebbit.plebbitRpcClient.resolveAuthorAddress(authorAddress);
        else return this._resolveTextRecordWithCache(authorAddress, "plebbit-author-address");
    }

    // Misc functions
    emitError(e: PlebbitError) {
        this._plebbit.emit("error", e);
    }
}<|MERGE_RESOLUTION|>--- conflicted
+++ resolved
@@ -309,13 +309,8 @@
                 return { error: new PlebbitError("ERR_GATEWAY_TIMED_OUT_OR_ABORTED", { abortError: e }) };
             } else {
                 this.postFetchGatewayFailure(gateway, path, loadType, <PlebbitError>e);
-<<<<<<< HEAD
-                if (!isUsingCache) await this._plebbit.stats.recordGatewayFailure(gateway, isCid ? "cid" : "ipns");
-                delete (<PlebbitError>e)["stack"];
-=======
                 if (!isUsingCache) await this._plebbit._stats.recordGatewayFailure(gateway, isIpfsFile ? "cid" : "ipns");
                 delete (<PlebbitError>e)!["stack"];
->>>>>>> 433d395b
                 return { error: <PlebbitError>e };
             }
         }
