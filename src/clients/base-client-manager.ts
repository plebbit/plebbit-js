import { Plebbit } from "../plebbit.js";
import assert from "assert";
import { delay, isIpns, isStringDomain, throwWithErrorCode, timestamp } from "../util.js";
import { nativeFunctions } from "../runtime/node/util.js";
import pLimit from "p-limit";
import { PlebbitError } from "../plebbit-error.js";
import Logger from "@plebbit/plebbit-logger";
import { Chain, PubsubMessage, PubsubSubscriptionHandler } from "../types.js";
import * as cborg from "cborg";
import { domainResolverPromiseCache, gatewayFetchPromiseCache, p2pCidPromiseCache, p2pIpnsPromiseCache } from "../constants.js";
import { sha256 } from "js-sha256";
import { createLibp2pNode } from "../runtime/node/browser-libp2p-pubsub.js";
import last from "it-last";
import { concat as uint8ArrayConcat } from "uint8arrays/concat";
import { toString as uint8ArrayToString } from "uint8arrays/to-string";
import all from "it-all";
import lodash from "lodash";
import { resolveTxtRecord } from "../resolver.js";
import { of as calculateIpfsHash } from "typestub-ipfs-only-hash";

const DOWNLOAD_LIMIT_BYTES = 1000000; // 1mb

export type LoadType = "subplebbit" | "comment-update" | "comment" | "generic-ipfs";

type GenericGatewayFetch = {
    [gatewayUrl: string]: {
        abortController: AbortController;
        promise: Promise<any>;
        response?: string;
        error?: Error;
        timeoutId: any;
    };
};

type CachedResolve = { timestampSeconds: number; valueOfTextRecord: string | null };

export class BaseClientsManager {
    // Class that has all function but without clients field for maximum interopability

    protected _plebbit: Plebbit;
    _defaultPubsubProviderUrl: string; // The URL of the pubsub that is used by default for pubsub
    _defaultIpfsProviderUrl: string | undefined; // The URL of the ipfs node that is used by default for IPFS ipfs/ipns retrieval
    providerSubscriptions: Record<string, string[]> = {}; // To keep track of subscriptions of each provider

    constructor(plebbit: Plebbit) {
        this._plebbit = plebbit;
        if (plebbit.clients.ipfsClients)
            this._defaultIpfsProviderUrl = <string>Object.values(plebbit.clients.ipfsClients)[0]?._clientOptions?.url;
        this._defaultPubsubProviderUrl = Object.keys(plebbit.clients.pubsubClients)[0]; // TODO Should be the gateway with the best score
        if (this._defaultPubsubProviderUrl) {
            for (const provider of Object.keys(plebbit.clients.pubsubClients)) this.providerSubscriptions[provider] = [];
        }
    }

    toJSON() {
        return undefined;
    }

    getDefaultPubsub() {
        return this._plebbit.clients.pubsubClients[this._defaultPubsubProviderUrl];
    }

    getDefaultIpfs() {
        assert(this._defaultIpfsProviderUrl);
        assert(this._plebbit.clients.ipfsClients[this._defaultIpfsProviderUrl]);
        return this._plebbit.clients.ipfsClients[this._defaultIpfsProviderUrl];
    }

    // Pubsub methods

    async _initializeLibp2pClientIfNeeded() {
        if (this._defaultPubsubProviderUrl !== "browser-libp2p-pubsub")
            throw Error("Default pubsub should be browser-libp2p-pubsub on browser");
        if (!this._plebbit.clients.pubsubClients[this._defaultPubsubProviderUrl]?._client)
            this._plebbit.clients.pubsubClients[this._defaultPubsubProviderUrl] = await createLibp2pNode();
    }

    async pubsubSubscribeOnProvider(pubsubTopic: string, handler: PubsubSubscriptionHandler, pubsubProviderUrl: string) {
        const log = Logger("plebbit-js:plebbit:client-manager:pubsubSubscribeOnProvider");
        if (this._plebbit.browserLibp2pJsPublish) await this._initializeLibp2pClientIfNeeded();

        const timeBefore = Date.now();
        try {
            await this._plebbit.clients.pubsubClients[pubsubProviderUrl]._client.pubsub.subscribe(pubsubTopic, handler);
            await this._plebbit.stats.recordGatewaySuccess(pubsubProviderUrl, "pubsub-subscribe", Date.now() - timeBefore);
            this.providerSubscriptions[pubsubProviderUrl].push(pubsubTopic);
            return;
        } catch (e) {
            await this._plebbit.stats.recordGatewayFailure(pubsubProviderUrl, "pubsub-subscribe");
            log.error(`Failed to subscribe to pubsub topic (${pubsubTopic}) to (${pubsubProviderUrl})`);
            throw new PlebbitError("ERR_PUBSUB_FAILED_TO_SUBSCRIBE", { pubsubTopic, pubsubProviderUrl, error: e });
        }
    }

    async pubsubSubscribe(pubsubTopic: string, handler: PubsubSubscriptionHandler) {
        if (this._plebbit.browserLibp2pJsPublish) await this._initializeLibp2pClientIfNeeded();
        const providersSorted = await this._plebbit.stats.sortGatewaysAccordingToScore("pubsub-subscribe");
        const providerToError: Record<string, PlebbitError> = {};

        for (let i = 0; i < providersSorted.length; i++) {
            const pubsubProviderUrl = providersSorted[i];
            try {
                return this.pubsubSubscribeOnProvider(pubsubTopic, handler, pubsubProviderUrl);
            } catch (e: unknown) {
                providerToError[pubsubProviderUrl] = <PlebbitError>e;
            }
        }

        const combinedError = new PlebbitError("ERR_PUBSUB_FAILED_TO_SUBSCRIBE", { pubsubTopic, providerToError });

        this.emitError(combinedError);
        throw combinedError;
    }

    async pubsubUnsubscribeOnProvider(pubsubTopic: string, pubsubProvider: string, handler?: PubsubSubscriptionHandler) {
        if (this._plebbit.browserLibp2pJsPublish) await this._initializeLibp2pClientIfNeeded();
        await this._plebbit.clients.pubsubClients[pubsubProvider]._client.pubsub.unsubscribe(pubsubTopic, handler);
        this.providerSubscriptions[pubsubProvider] = this.providerSubscriptions[pubsubProvider].filter(
            (subPubsubTopic) => subPubsubTopic !== pubsubTopic
        );
    }

    async pubsubUnsubscribe(pubsubTopic: string, handler?: PubsubSubscriptionHandler) {
        if (this._plebbit.browserLibp2pJsPublish) await this._initializeLibp2pClientIfNeeded();
        for (let i = 0; i < Object.keys(this._plebbit.clients.pubsubClients).length; i++) {
            const pubsubProviderUrl = Object.keys(this._plebbit.clients.pubsubClients)[i];
            try {
                await this.pubsubUnsubscribeOnProvider(pubsubTopic, pubsubProviderUrl, handler);
            } catch {}
        }
    }

    protected prePubsubPublishProvider(pubsubTopic: string, pubsubProvider: string) {}

    protected postPubsubPublishProviderSuccess(pubsubTopic: string, pubsubProvider: string) {}

    protected postPubsubPublishProviderFailure(pubsubTopic: string, pubsubProvider: string, error: PlebbitError) {}

    async pubsubPublishOnProvider(pubsubTopic: string, data: PubsubMessage, pubsubProvider: string) {
        if (this._plebbit.browserLibp2pJsPublish) await this._initializeLibp2pClientIfNeeded();
        const log = Logger("plebbit-js:plebbit:pubsubPublish");
        const dataBinary = cborg.encode(data);
        this.prePubsubPublishProvider(pubsubTopic, pubsubProvider);
        const timeBefore = Date.now();
        try {
            await this._plebbit.clients.pubsubClients[pubsubProvider]._client.pubsub.publish(pubsubTopic, dataBinary);
            this.postPubsubPublishProviderSuccess(pubsubTopic, pubsubProvider);
            this._plebbit.stats.recordGatewaySuccess(pubsubProvider, "pubsub-publish", Date.now() - timeBefore); // Awaiting this statement will bug out tests
        } catch (error) {
            this.postPubsubPublishProviderFailure(pubsubTopic, pubsubProvider, <PlebbitError>error);
            await this._plebbit.stats.recordGatewayFailure(pubsubProvider, "pubsub-publish");
            throwWithErrorCode("ERR_PUBSUB_FAILED_TO_PUBLISH", { pubsubTopic, pubsubProvider, error });
        }
    }

    async pubsubPublish(pubsubTopic: string, data: PubsubMessage): Promise<void> {
        if (this._plebbit.browserLibp2pJsPublish) await this._initializeLibp2pClientIfNeeded();
        const log = Logger("plebbit-js:plebbit:client-manager:pubsubPublish");
        const providersSorted = await this._plebbit.stats.sortGatewaysAccordingToScore("pubsub-publish");
        const providerToError: Record<string, PlebbitError> = {};

        for (let i = 0; i < providersSorted.length; i++) {
            const pubsubProviderUrl = providersSorted[i];
            try {
                return await this.pubsubPublishOnProvider(pubsubTopic, data, pubsubProviderUrl);
            } catch (e) {
                log.error(`Failed to publish to pubsub topic (${pubsubTopic}) to (${pubsubProviderUrl})`);
                providerToError[pubsubProviderUrl] = <PlebbitError>e;
            }
        }

        const combinedError = new PlebbitError("ERR_PUBSUB_FAILED_TO_PUBLISH", { pubsubTopic, data, providerToError });

        this.emitError(combinedError);
        throw combinedError;
    }

    // Gateway methods

    private async _fetchWithLimit(url: string, cache: RequestCache, signal: AbortSignal): Promise<string> {
        // Node-fetch will take care of size limits through options.size, while browsers will process stream manually
        let res: Response;
        try {
            res = await nativeFunctions.fetch(url, {
                cache,
                signal,
                //@ts-expect-error, this option is for node-fetch
                size: DOWNLOAD_LIMIT_BYTES
            });
            if (res.status !== 200) throw Error("Failed to fetch");
            // If getReader is undefined that means node-fetch is used here. node-fetch processes options.size automatically
            if (res?.body?.getReader === undefined) return await res.text();
        } catch (e) {
            if (e instanceof Error && e.message.includes("over limit"))
                throwWithErrorCode("ERR_OVER_DOWNLOAD_LIMIT", { url, downloadLimit: DOWNLOAD_LIMIT_BYTES });
            const errorCode = url.includes("/ipfs/")
                ? "ERR_FAILED_TO_FETCH_IPFS_VIA_GATEWAY"
                : url.includes("/ipns/")
                  ? "ERR_FAILED_TO_FETCH_IPNS_VIA_GATEWAY"
                  : "ERR_FAILED_TO_FETCH_GENERIC";
            //@ts-expect-error
            throwWithErrorCode(errorCode, { url, status: res?.status, statusText: res?.statusText, fetchError: String(e) });

            // If error is not related to size limit, then throw it again
        }

        //@ts-expect-error
        if (res?.body?.getReader !== undefined) {
            let totalBytesRead = 0;

            // @ts-ignore
            const reader = res.body.getReader();
            const decoder = new TextDecoder("utf-8");

            let resText: string = "";

            while (true) {
                const { done, value } = await reader.read();
                //@ts-ignore
                if (value) resText += decoder.decode(value);
                if (done || !value) break;
                if (value.length + totalBytesRead > DOWNLOAD_LIMIT_BYTES)
                    throwWithErrorCode("ERR_OVER_DOWNLOAD_LIMIT", { url, downloadLimit: DOWNLOAD_LIMIT_BYTES });
                totalBytesRead += value.length;
            }
            return resText;
        }

        throw Error("should not reach this block in _fetchWithLimit");
    }

    preFetchGateway(gatewayUrl: string, path: string, loadType: LoadType) {}

    postFetchGatewaySuccess(gatewayUrl: string, path: string, loadType: LoadType) {}

    postFetchGatewayFailure(gatewayUrl: string, path: string, loadType: LoadType, error: PlebbitError) {}

    postFetchGatewayAborted(gatewayUrl: string, path: string, loadType: LoadType) {}

    private async _fetchFromGatewayAndVerifyIfNeeded(loadType: LoadType, url: string, abortController: AbortController, log: Logger) {
        log.trace(`Fetching url (${url})`);

        const isCid = loadType === "comment" || loadType === "generic-ipfs"; // If false, then IPNS

        const resText = await this._fetchWithLimit(url, isCid ? "force-cache" : "no-store", abortController.signal);
        if (isCid) await this._verifyContentIsSameAsCid(resText, url.split("/ipfs/")[1]);
        return resText;
    }
    protected async _fetchWithGateway(
        gateway: string,
        path: string,
        loadType: LoadType,
        abortController: AbortController
    ): Promise<string | undefined | { error: PlebbitError }> {
        const log = Logger("plebbit-js:plebbit:fetchWithGateway");
        const url = `${gateway}${path}`;

        const timeBefore = Date.now();
        const isCid = loadType === "comment" || loadType === "generic-ipfs"; // If false, then IPNS

        this.preFetchGateway(gateway, path, loadType);
        const cacheKey = url;
        let isUsingCache = true;
        try {
            let resText: string;
            if (gatewayFetchPromiseCache.has(cacheKey)) resText = <string>await gatewayFetchPromiseCache.get(cacheKey);
            else {
                isUsingCache = false;
                const fetchPromise = this._fetchFromGatewayAndVerifyIfNeeded(loadType, url, abortController, log);
                gatewayFetchPromiseCache.set(cacheKey, fetchPromise);
                resText = await fetchPromise;
                if (loadType === "subplebbit") gatewayFetchPromiseCache.delete(cacheKey); // ipns should not be cached
            }
            this.postFetchGatewaySuccess(gateway, path, loadType);
            if (!isUsingCache)
                await this._plebbit.stats.recordGatewaySuccess(
                    gateway,
                    isCid || loadType === "comment-update" ? "cid" : "ipns",
                    Date.now() - timeBefore
                );
            return resText;
        } catch (e) {
            gatewayFetchPromiseCache.delete(cacheKey);

            if (e instanceof PlebbitError && e?.details?.fetchError?.includes("AbortError")) {
                this.postFetchGatewayAborted(gateway, path, loadType);
                return undefined;
            } else {
                this.postFetchGatewayFailure(gateway, path, loadType, <PlebbitError>e);
                if (!isUsingCache) await this._plebbit.stats.recordGatewayFailure(gateway, isCid ? "cid" : "ipns");
                return { error: lodash.omit(<PlebbitError>e, "stack") };
            }
        }
    }

    protected _firstResolve(promises: Promise<string | { error: PlebbitError }>[]) {
        if (promises.length === 0) throw Error("No promises to find the first resolve");
        return new Promise<{ res: string; i: number }>((resolve) =>
            promises.forEach((promise, i) =>
                promise.then((res) => {
                    if (typeof res === "string") resolve({ res, i });
                })
            )
        );
    }

    getGatewayTimeoutMs(loadType: LoadType) {
        return loadType === "subplebbit"
            ? 5 * 60 * 1000 // 5min
            : loadType === "comment"
              ? 60 * 1000 // 1 min
              : loadType === "comment-update"
                ? 2 * 60 * 1000 // 2min
                : 30 * 1000; // 30s
    }

    async fetchFromMultipleGateways(loadOpts: { cid?: string; ipns?: string }, loadType: LoadType): Promise<string> {
        assert(loadOpts.cid || loadOpts.ipns);

        const path = loadOpts.cid ? `/ipfs/${loadOpts.cid}` : `/ipns/${loadOpts.ipns}`;

        const type = loadOpts.cid ? "cid" : "ipns";

        const timeoutMs = this._plebbit._clientsManager.getGatewayTimeoutMs(loadType);

        const concurrencyLimit = 3;

        const queueLimit = pLimit(concurrencyLimit);

        // Only sort if we have more than 3 gateways
        const gatewaysSorted =
            Object.keys(this._plebbit.clients.ipfsGateways).length <= concurrencyLimit
                ? Object.keys(this._plebbit.clients.ipfsGateways)
                : await this._plebbit.stats.sortGatewaysAccordingToScore(type);

        const gatewayFetches: GenericGatewayFetch = {};

        const cleanUp = () => {
            queueLimit.clearQueue();
            Object.values(gatewayFetches).map((gateway) => {
                if (!gateway.response && !gateway.error) gateway.abortController.abort();
                clearTimeout(gateway.timeoutId);
            });
        };

        for (const gateway of gatewaysSorted) {
            const abortController = new AbortController();
            gatewayFetches[gateway] = {
                abortController,
                promise: queueLimit(() => this._fetchWithGateway(gateway, path, loadType, abortController)),
                timeoutId: setTimeout(() => abortController.abort(), timeoutMs)
            };
        }

        const gatewayPromises = Object.values(gatewayFetches).map((fetching) => fetching.promise);

        //@ts-expect-error
        const res: { res: string; i: number } | { value: { error: PlebbitError } }[] = await Promise.race([
            this._firstResolve(gatewayPromises),
            Promise.allSettled(gatewayPromises)
        ]);
        if (Array.isArray(res)) {
            cleanUp();
            const gatewayToError: Record<string, PlebbitError> = {};
            for (let i = 0; i < res.length; i++) if (res[i]["value"]) gatewayToError[gatewaysSorted[i]] = res[i]["value"].error;

            const errorCode = Object.values(gatewayToError)[0].code;
            const combinedError = new PlebbitError(errorCode, { loadOpts, gatewayToError });

            throw combinedError;
        } else {
            cleanUp();
            return res.res;
        }
    }

    // IPFS P2P methods
    async resolveIpnsToCidP2P(ipnsName: string): Promise<string> {
        const ipfsClient = this.getDefaultIpfs();

        try {
            let cid: string;
            if (p2pIpnsPromiseCache.has(ipnsName)) cid = <string>await p2pIpnsPromiseCache.get(ipnsName);
            else {
                const cidPromise = last(ipfsClient._client.name.resolve(ipnsName));
                p2pIpnsPromiseCache.set(ipnsName, cidPromise);
                cid = <string>await cidPromise;
                p2pIpnsPromiseCache.delete(ipnsName);
            }
            if (typeof cid !== "string") throwWithErrorCode("ERR_FAILED_TO_RESOLVE_IPNS_VIA_IPFS", { ipnsName });
            return cid;
        } catch (error) {
            p2pIpnsPromiseCache.delete(ipnsName);
            if (error instanceof PlebbitError && error?.code === "ERR_FAILED_TO_RESOLVE_IPNS_VIA_IPFS") throw error;
            else throwWithErrorCode("ERR_FAILED_TO_RESOLVE_IPNS_VIA_IPFS", { ipnsName, error });
        }
        throw Error("Should not reach this block in resolveIpnsToCidP2P");
    }

    // TODO rename this to _fetchPathP2P
    async _fetchCidP2P(cid: string): Promise<string> {
        const ipfsClient = this.getDefaultIpfs();

        const fetchPromise = async () => {
            const rawData = await all(ipfsClient._client.cat(cid, { length: DOWNLOAD_LIMIT_BYTES })); // Limit is 1mb files
            const data = uint8ArrayConcat(rawData);
            const fileContent = uint8ArrayToString(data);

            if (typeof fileContent !== "string") throwWithErrorCode("ERR_FAILED_TO_FETCH_IPFS_VIA_IPFS", { cid });
            if (fileContent.length === DOWNLOAD_LIMIT_BYTES) {
                const calculatedCid: string = await calculateIpfsHash(fileContent);
                if (calculatedCid !== cid) throwWithErrorCode("ERR_OVER_DOWNLOAD_LIMIT", { cid, downloadLimit: DOWNLOAD_LIMIT_BYTES });
            }
            return fileContent;
        };

        // TODO the caching of subplebbit ipns should extend to its signature, it's a waste of processing power to verify a subplebbit multiple times
        try {
            if (p2pCidPromiseCache.has(cid)) return <string>await p2pCidPromiseCache.get(cid);
            else {
                const promise = fetchPromise();
                p2pCidPromiseCache.set(cid, promise);
                return await promise;
            }
        } catch (e) {
            p2pCidPromiseCache.delete(cid);
            throw e;
        }
    }

    private async _verifyContentIsSameAsCid(content: string, cid: string) {
        const calculatedCid: string = await calculateIpfsHash(content);
        if (content.length === DOWNLOAD_LIMIT_BYTES && calculatedCid !== cid)
            throwWithErrorCode("ERR_OVER_DOWNLOAD_LIMIT", { cid, downloadLimit: DOWNLOAD_LIMIT_BYTES });
        if (calculatedCid !== cid) throwWithErrorCode("ERR_CALCULATED_CID_DOES_NOT_MATCH", { calculatedCid, cid });
    }

    // Resolver methods here

    private _getKeyOfCachedDomainTextRecord(domainAddress: string, txtRecord: string) {
        return `${domainAddress}_${txtRecord}`;
    }

    private async _getCachedTextRecord(
        address: string,
        txtRecord: "subplebbit-address" | "plebbit-author-address"
    ): Promise<{ stale: boolean; resolveCache: string | null } | undefined> {
        const cacheKey = this._getKeyOfCachedDomainTextRecord(address, txtRecord);

        const resolveCache: CachedResolve | undefined = await this._plebbit._storage.getItem(cacheKey);
        if (lodash.isPlainObject(resolveCache)) {
            const stale = timestamp() - resolveCache!.timestampSeconds > 3600; // Only resolve again if cache was stored over an hour ago
            return { stale, resolveCache: resolveCache!.valueOfTextRecord };
        }
        return undefined;
    }

    private async _resolveTextRecordWithCache(address: string, txtRecord: "subplebbit-address" | "plebbit-author-address") {
        const log = Logger("plebbit-js:client-manager:resolveTextRecord");
        const chain = address.endsWith(".eth") ? "eth" : address.endsWith(".sol") ? "sol" : undefined;
        if (!chain) throw Error(`Can't figure out the chain of the address`);
        const chainId = this._plebbit.chainProviders[chain].chainId;
        const cachedTextRecord = await this._getCachedTextRecord(address, txtRecord);
        if (cachedTextRecord) {
<<<<<<< HEAD
            if (cachedTextRecord.stale) this._resolveTextRecordConcurrently(address, txtRecord, chain, chainId);
=======
            if (cachedTextRecord.stale)
                this._resolveTextRecordConcurrently(address, txtRecord, chain)
                    .then((newTextRecordValue) =>
                        log(`Updated the stale text-record (${txtRecord}) value of address (${address}) to ${newTextRecordValue}`)
                    )
                    .catch((err) => log.error(`Failed to update the stale text record (${txtRecord}) of address (${address})`, err));
>>>>>>> a7aedf16
            return cachedTextRecord.resolveCache;
        } else return this._resolveTextRecordConcurrently(address, txtRecord, chain, chainId);
    }

    preResolveTextRecord(
        address: string,
        txtRecordName: "subplebbit-address" | "plebbit-author-address",
        chain: Chain,
        chainProviderUrl: string
    ) {}

    postResolveTextRecordSuccess(
        address: string,
        txtRecordName: "subplebbit-address" | "plebbit-author-address",
        resolvedTextRecord: string | null,
        chain: Chain,
        chainProviderUrl: string
    ) {}

    postResolveTextRecordFailure(
        address: string,
        txtRecordName: "subplebbit-address" | "plebbit-author-address",
        chain: Chain,
        chainProviderUrl: string,
        error: Error
    ) {}

    private async _resolveTextRecordSingleChainProvider(
        address: string,
        txtRecordName: "subplebbit-address" | "plebbit-author-address",
        chain: Chain,
        chainproviderUrl: string,
        chainId: number | undefined
    ): Promise<string | null | { error: PlebbitError }> {
        this.preResolveTextRecord(address, txtRecordName, chain, chainproviderUrl);
        const timeBefore = Date.now();
        const cacheKey = sha256(address + txtRecordName + chain + chainproviderUrl);
        let isUsingCache = true;
        try {
            let resolvedTextRecord: string | null;
            if (domainResolverPromiseCache.has(cacheKey))
                resolvedTextRecord = <string | null>await domainResolverPromiseCache.get(cacheKey);
            else {
                isUsingCache = false;
                const resolvePromise = resolveTxtRecord(address, txtRecordName, chain, chainproviderUrl, chainId);
                domainResolverPromiseCache.set(cacheKey, resolvePromise);
                resolvedTextRecord = await resolvePromise;
            }
            if (typeof resolvedTextRecord === "string" && !isIpns(resolvedTextRecord))
                throwWithErrorCode("ERR_RESOLVED_TEXT_RECORD_TO_NON_IPNS", {
                    resolvedTextRecord,
                    address,
                    txtRecordName,
                    chain,
                    chainproviderUrl
                });
            this.postResolveTextRecordSuccess(address, txtRecordName, resolvedTextRecord, chain, chainproviderUrl);
            if (!isUsingCache) await this._plebbit.stats.recordGatewaySuccess(chainproviderUrl, chain, Date.now() - timeBefore);
            return resolvedTextRecord;
        } catch (e) {
            if (!(e instanceof PlebbitError)) throw Error("Failed to detect PlebbitError" + e);
            domainResolverPromiseCache.delete(cacheKey);
            this.postResolveTextRecordFailure(address, txtRecordName, chain, chainproviderUrl, e);
            if (!isUsingCache) await this._plebbit.stats.recordGatewayFailure(chainproviderUrl, chain);
            return { error: e };
        }
    }
    private async _resolveTextRecordConcurrently(
        address: string,
        txtRecordName: "subplebbit-address" | "plebbit-author-address",
        chain: Chain,
        chainId?: number
    ): Promise<string | null> {
        const log = Logger("plebbit-js:plebbit:client-manager:_resolveTextRecordConcurrently");
        const timeouts = [0, 0, 100, 1000];

        const _firstResolve = (promises: Promise<string | null | { error: PlebbitError }>[]) => {
            return new Promise<string | null>((resolve) =>
                promises.forEach((promise) =>
                    promise.then((res) => {
                        if (typeof res === "string" || res === null) resolve(res);
                    })
                )
            );
        };

        const concurrencyLimit = 3;
        const queueLimit = pLimit(concurrencyLimit);

        for (let i = 0; i < timeouts.length; i++) {
            if (timeouts[i] !== 0) await delay(timeouts[i]);
            const cachedTextRecord = await this._getCachedTextRecord(address, txtRecordName);
            if (cachedTextRecord && !cachedTextRecord.stale) return cachedTextRecord.resolveCache;
            log.trace(`Retrying to resolve address (${address}) text record (${txtRecordName}) for the ${i}th time`);

            if (!this._plebbit.clients.chainProviders[chain]) {
                throw Error(`Plebbit has no chain provider for (${chain})`);
            }
            // Only sort if we have more than 3 gateways
            const providersSorted =
                this._plebbit.clients.chainProviders[chain].urls.length <= concurrencyLimit
                    ? this._plebbit.clients.chainProviders[chain].urls
                    : await this._plebbit.stats.sortGatewaysAccordingToScore(chain);

            try {
                const providerPromises = providersSorted.map((providerUrl) =>
                    queueLimit(() => this._resolveTextRecordSingleChainProvider(address, txtRecordName, chain, providerUrl, chainId))
                );

                //@ts-expect-error
                const resolvedTextRecord: string | null | { value: { error: PlebbitError } }[] = await Promise.race([
                    _firstResolve(providerPromises),
                    Promise.allSettled(providerPromises)
                ]);
                if (Array.isArray(resolvedTextRecord)) {
                    // It means none of the promises settled with string or null, they all failed
                    const errorsCombined: Record<string, PlebbitError> = {};
                    for (let i = 0; i < providersSorted.length; i++) errorsCombined[providersSorted[i]] = resolvedTextRecord[i].value.error;

                    throwWithErrorCode("ERR_FAILED_TO_RESOLVE_TEXT_RECORD", { errors: errorsCombined, address, txtRecordName, chain });
                } else {
                    // result could be either the value of the text record
                    // or null if it doesn't have any value
                    // TODO abort ongoing resolving
                    queueLimit.clearQueue();
                    if (typeof resolvedTextRecord === "string") {
                        // Only cache valid text records, not null
                        const resolvedCache: CachedResolve = { timestampSeconds: timestamp(), valueOfTextRecord: resolvedTextRecord };
                        const resolvedCacheKey = this._getKeyOfCachedDomainTextRecord(address, txtRecordName);
                        await this._plebbit._storage.setItem(resolvedCacheKey, resolvedCache);
                    }

                    return resolvedTextRecord;
                }
            } catch (e) {
                if (i === timeouts.length - 1) {
                    log.error(`Failed to resolve address (${address}) text record (${txtRecordName}) using providers `, providersSorted, e);
                    this.emitError(<PlebbitError>e);
                    throw e;
                }
            }
        }

        throw Error("Should not reach this block within _resolveTextRecordConcurrently");
    }

    async resolveSubplebbitAddressIfNeeded(subplebbitAddress: string): Promise<string | null> {
        assert(typeof subplebbitAddress === "string", "subplebbitAddress needs to be a string to be resolved");
        if (!isStringDomain(subplebbitAddress)) return subplebbitAddress;
        return this._resolveTextRecordWithCache(subplebbitAddress, "subplebbit-address");
    }

    async clearDomainCache(domainAddress: string, txtRecordName: "subplebbit-address" | "plebbit-author-address") {
        const cacheKey = this._getKeyOfCachedDomainTextRecord(domainAddress, txtRecordName);
        await this._plebbit._storage.removeItem(cacheKey);
    }

    async resolveAuthorAddressIfNeeded(authorAddress: string) {
        assert(typeof authorAddress === "string", "subplebbitAddress needs to be a string to be resolved");
        if (!isStringDomain(authorAddress)) return authorAddress;
        else if (this._plebbit.plebbitRpcClient) return this._plebbit.plebbitRpcClient.resolveAuthorAddress(authorAddress);
        else return this._resolveTextRecordWithCache(authorAddress, "plebbit-author-address");
    }

    // Misc functions
    emitError(e: PlebbitError) {
        this._plebbit.emit("error", e);
    }
}<|MERGE_RESOLUTION|>--- conflicted
+++ resolved
@@ -462,16 +462,12 @@
         const chainId = this._plebbit.chainProviders[chain].chainId;
         const cachedTextRecord = await this._getCachedTextRecord(address, txtRecord);
         if (cachedTextRecord) {
-<<<<<<< HEAD
-            if (cachedTextRecord.stale) this._resolveTextRecordConcurrently(address, txtRecord, chain, chainId);
-=======
             if (cachedTextRecord.stale)
-                this._resolveTextRecordConcurrently(address, txtRecord, chain)
+                this._resolveTextRecordConcurrently(address, txtRecord, chain, chainId)
                     .then((newTextRecordValue) =>
                         log(`Updated the stale text-record (${txtRecord}) value of address (${address}) to ${newTextRecordValue}`)
                     )
                     .catch((err) => log.error(`Failed to update the stale text record (${txtRecord}) of address (${address})`, err));
->>>>>>> a7aedf16
             return cachedTextRecord.resolveCache;
         } else return this._resolveTextRecordConcurrently(address, txtRecord, chain, chainId);
     }
