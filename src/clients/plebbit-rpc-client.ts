--- conflicted
+++ resolved
@@ -121,13 +121,9 @@
     }
 
     async destroy() {
-<<<<<<< HEAD
         try {
             for (const subscriptionId of Object.keys(this._subscriptionEvents)) await this.unsubscribe(Number(subscriptionId));
         } catch {}
-=======
-        for (const subscriptionId of remeda.keys.strict(this._subscriptionEvents)) await this.unsubscribe(Number(subscriptionId));
->>>>>>> bf810e6c
 
         try {
             this._webSocketClient.close();
