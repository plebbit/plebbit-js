--- conflicted
+++ resolved
@@ -4,15 +4,12 @@
 import type { ChainTicker } from "../types.js";
 import { verifySubplebbit } from "../signer/index.js";
 import * as remeda from "remeda";
-<<<<<<< HEAD
+import { FailedToFetchCommentUpdateFromGatewaysError, FailedToFetchSubplebbitFromGatewaysError, PlebbitError } from "../plebbit-error.js";
+import { CommentKuboRpcClient, GenericKuboRpcClient, PublicationKuboRpcClient, SubplebbitKuboRpcClient } from "./ipfs-client.js";
+import { GenericKuboPubsubClient, PublicationKuboPubsubClient, SubplebbitKuboPubsubClient } from "./pubsub-client.js";
 import { FailedToFetchSubplebbitFromGatewaysError, PlebbitError } from "../plebbit-error.js";
 import { GenericIpfsClient } from "./ipfs-client.js";
 import { GenericPubsubClient } from "./pubsub-client.js";
-=======
-import { FailedToFetchCommentUpdateFromGatewaysError, FailedToFetchSubplebbitFromGatewaysError, PlebbitError } from "../plebbit-error.js";
-import { CommentKuboRpcClient, GenericKuboRpcClient, PublicationKuboRpcClient, SubplebbitKuboRpcClient } from "./ipfs-client.js";
-import { GenericKuboPubsubClient, PublicationKuboPubsubClient, SubplebbitKuboPubsubClient } from "./pubsub-client.js";
->>>>>>> dcb1e1e2
 import { GenericChainProviderClient } from "./chain-provider-client.js";
 import { of as calculateIpfsHash } from "typestub-ipfs-only-hash";
 import { GenericIpfsGatewayClient } from "./ipfs-gateway-client.js";
@@ -541,531 +538,6 @@
     }
 }
 
-<<<<<<< HEAD
-=======
-export class PublicationClientsManager extends ClientsManager {
-    override clients!: {
-        ipfsGateways: { [ipfsGatewayUrl: string]: PublicationIpfsGatewayClient | CommentIpfsGatewayClient };
-        kuboRpcClients: { [ipfsClientUrl: string]: PublicationKuboRpcClient | CommentKuboRpcClient };
-        pubsubKuboRpcClients: { [pubsubKuboClientUrl: string]: PublicationKuboPubsubClient };
-        chainProviders: Record<ChainTicker, { [chainProviderUrl: string]: GenericChainProviderClient }>;
-        plebbitRpcClients: Record<string, PublicationPlebbitRpcStateClient>;
-    };
-    _publication: Publication;
-
-    constructor(publication: Publication) {
-        super(publication._plebbit);
-        this._publication = publication;
-        this._initPlebbitRpcClients();
-    }
-
-    protected override _initKuboRpcClients(): void {
-        if (this._plebbit.clients.kuboRpcClients)
-            for (const ipfsUrl of remeda.keys.strict(this._plebbit.clients.kuboRpcClients))
-                this.clients.kuboRpcClients = { ...this.clients.kuboRpcClients, [ipfsUrl]: new PublicationKuboRpcClient("stopped") };
-    }
-
-    protected override _initPubsubKuboRpcClients(): void {
-        for (const pubsubUrl of remeda.keys.strict(this._plebbit.clients.pubsubKuboRpcClients))
-            this.clients.pubsubKuboRpcClients = {
-                ...this.clients.pubsubKuboRpcClients,
-                [pubsubUrl]: new PublicationKuboPubsubClient("stopped")
-            };
-    }
-
-    protected _initPlebbitRpcClients() {
-        for (const rpcUrl of remeda.keys.strict(this._plebbit.clients.plebbitRpcClients))
-            this.clients.plebbitRpcClients = {
-                ...this.clients.plebbitRpcClients,
-                [rpcUrl]: new PublicationPlebbitRpcStateClient("stopped")
-            };
-    }
-
-    // Resolver methods here
-    override preResolveTextRecord(
-        address: string,
-        txtRecordName: "subplebbit-address" | "plebbit-author-address",
-        chain: ChainTicker,
-        chainProviderUrl: string,
-        staleCache?: CachedResolve
-    ): void {
-        super.preResolveTextRecord(address, txtRecordName, chain, chainProviderUrl, staleCache);
-        const isStartingToPublish = this._publication.publishingState === "stopped" || this._publication.publishingState === "failed";
-        if (this._publication.state === "publishing" && txtRecordName === "subplebbit-address" && isStartingToPublish && !staleCache)
-            this._publication._updatePublishingState("resolving-subplebbit-address");
-    }
-
-    override postResolveTextRecordSuccess(
-        address: string,
-        txtRecordName: "subplebbit-address" | "plebbit-author-address",
-        resolvedTextRecord: string,
-        chain: ChainTicker,
-        chainProviderUrl: string,
-        staleCache?: CachedResolve
-    ): void {
-        // TODO should check for regex of ipns eventually
-        super.postResolveTextRecordSuccess(address, txtRecordName, resolvedTextRecord, chain, chainProviderUrl, staleCache);
-        if (!resolvedTextRecord) {
-            this._publication._updatePublishingState("failed");
-            const error = new PlebbitError("ERR_DOMAIN_TXT_RECORD_NOT_FOUND", {
-                subplebbitAddress: address,
-                textRecord: txtRecordName
-            });
-            this._publication.emit("error", error);
-            throw error;
-        }
-    }
-
-    override emitError(e: PlebbitError): void {
-        this._publication.emit("error", e);
-    }
-
-    override updateIpfsState(newState: PublicationKuboRpcClient["state"] | CommentKuboRpcClient["state"]) {
-        super.updateIpfsState(newState);
-    }
-
-    override updatePubsubState(newState: PublicationKuboPubsubClient["state"], pubsubProvider: string | undefined) {
-        super.updatePubsubState(newState, pubsubProvider);
-    }
-
-    override updateGatewayState(newState: PublicationIpfsGatewayClient["state"], gateway: string): void {
-        super.updateGatewayState(newState, gateway);
-    }
-
-    protected override _getSubplebbitAddressFromInstance(): string {
-        return this._publication.subplebbitAddress;
-    }
-
-    protected override preFetchSubplebbitIpns(subIpnsName: string) {
-        this._publication._updatePublishingState("fetching-subplebbit-ipns");
-    }
-
-    protected override preResolveSubplebbitIpnsP2P(subIpnsName: string) {
-        this.updateIpfsState("fetching-subplebbit-ipns");
-    }
-
-    protected override postResolveSubplebbitIpnsP2PSuccess(subIpnsName: string, subplebbitCid: string) {
-        this.updateIpfsState("fetching-subplebbit-ipfs");
-        this._publication._updatePublishingState("fetching-subplebbit-ipfs");
-    }
-
-    protected override postResolveSubplebbitIpnsP2PFailure(subIpnsName: string, err: PlebbitError): void {
-        this.updateIpfsState("stopped");
-        throw err;
-    }
-
-    protected override postFetchSubplebbitStringJsonP2PSuccess() {
-        this.updateIpfsState("stopped");
-    }
-
-    protected override postFetchSubplebbitStringJsonP2PFailure(subIpnsName: string, subplebbitCid: string, err: PlebbitError): void {
-        this.updateIpfsState("stopped");
-        // No need to update publication.publishingState here because it's gonna be updated in publication.publish()
-        throw err;
-    }
-
-    protected override postFetchSubplebbitIpfsSuccess(subJson: ResultOfFetchingSubplebbit) {}
-
-    protected override postFetchSubplebbitInvalidRecord(subJson: string, subError: PlebbitError): void {
-        this._publication._updatePublishingState("failed");
-        this._publication.emit("error", subError);
-        throw subError;
-    }
-}
-
-export class CommentClientsManager extends PublicationClientsManager {
-    override clients!: {
-        ipfsGateways: { [ipfsGatewayUrl: string]: CommentIpfsGatewayClient };
-        kuboRpcClients: { [kuboRpcClientUrl: string]: CommentKuboRpcClient };
-        pubsubKuboRpcClients: { [pubsubKuboClientUrl: string]: PublicationKuboPubsubClient };
-        chainProviders: Record<ChainTicker, { [chainProviderUrl: string]: GenericChainProviderClient }>;
-        plebbitRpcClients: Record<string, CommentPlebbitRpcStateClient>;
-    };
-    private _comment: Comment;
-
-    constructor(comment: Comment) {
-        super(comment);
-        this._comment = comment;
-    }
-
-    protected override _initKuboRpcClients(): void {
-        if (this._plebbit.clients.kuboRpcClients)
-            for (const ipfsUrl of remeda.keys.strict(this._plebbit.clients.kuboRpcClients))
-                this.clients.kuboRpcClients = { ...this.clients.kuboRpcClients, [ipfsUrl]: new CommentKuboRpcClient("stopped") };
-    }
-
-    protected override _initPlebbitRpcClients() {
-        for (const rpcUrl of remeda.keys.strict(this._plebbit.clients.plebbitRpcClients))
-            this.clients.plebbitRpcClients = { ...this.clients.plebbitRpcClients, [rpcUrl]: new CommentPlebbitRpcStateClient("stopped") };
-    }
-
-    // Resolver methods here
-    override preResolveTextRecord(
-        address: string,
-        txtRecordName: "subplebbit-address" | "plebbit-author-address",
-        chain: ChainTicker,
-        chainProviderUrl: string,
-        staleCache?: CachedResolve
-    ): void {
-        super.preResolveTextRecord(address, txtRecordName, chain, chainProviderUrl, staleCache);
-        if (this._comment.state === "updating" && !staleCache) {
-            if (txtRecordName === "subplebbit-address")
-                this._comment._setUpdatingState("resolving-subplebbit-address"); // Resolving for Subplebbit
-            else if (txtRecordName === "plebbit-author-address") this._comment._setUpdatingState("resolving-author-address"); // Resolving for CommentIpfs
-        }
-    }
-
-    _findCommentInSubplebbitPosts(subIpns: SubplebbitIpfsType, commentCidToLookFor: string) {
-        if (!subIpns.posts?.pages?.hot) return undefined; // try to use preloaded pages if possible
-        const findInCommentAndChildren = (pageComment: PageIpfs["comments"][0]): PageIpfs["comments"][number] | undefined => {
-            if (pageComment.commentUpdate.cid === commentCidToLookFor) return pageComment;
-            if (!pageComment.commentUpdate.replies?.pages?.topAll) return undefined;
-            for (const childComment of pageComment.commentUpdate.replies.pages.topAll.comments) {
-                const commentInChild = findInCommentAndChildren(childComment);
-                if (commentInChild) return commentInChild;
-            }
-            return undefined;
-        };
-        for (const post of subIpns.posts.pages.hot.comments) {
-            const commentInChild = findInCommentAndChildren(post);
-            if (commentInChild) return commentInChild;
-        }
-        return undefined;
-    }
-
-    async _fetchParentCommentForCommentUpdate(
-        parentCid: string
-    ): Promise<{ comment: CommentIpfsType; commentUpdate: Pick<CommentUpdateType, "cid"> }> {
-        if (this._defaultIpfsProviderUrl) {
-            this.updateIpfsState("fetching-update-ipfs");
-            this._comment._setUpdatingState("fetching-update-ipfs");
-            try {
-                const commentIpfs = parseCommentIpfsSchemaWithPlebbitErrorIfItFails(
-                    parseJsonWithPlebbitErrorIfFails(await this._fetchCidP2P(parentCid))
-                );
-                return {
-                    comment: commentIpfs,
-                    commentUpdate: { cid: parentCid }
-                };
-            } finally {
-                this.updateIpfsState("stopped");
-            }
-        } else {
-            return { commentUpdate: { cid: parentCid }, comment: await this.fetchAndVerifyCommentCid(parentCid) };
-        }
-    }
-
-    async _getParentsPath(subIpns: SubplebbitIpfsType): Promise<string> {
-        const parentsPathCache = await this._plebbit._createStorageLRU(commentPostUpdatesParentsPathConfig);
-        const commentCid = this._comment.cid;
-        if (!commentCid) throw Error("Can't retrieve parent path without defined comment.cid");
-        const pathCache: string | undefined = await parentsPathCache.getItem(commentCid);
-        if (pathCache) return pathCache.split("/").reverse().join("/");
-
-        const postTimestampCache = await this._plebbit._createStorageLRU(postTimestampConfig);
-        if (this._comment.depth === 0) await postTimestampCache.setItem(commentCid, this._comment.timestamp);
-        let parentCid = this._comment.parentCid;
-        let reversedPath = `${this._comment.cid}`; // Path will be reversed here, `nestedReplyCid/replyCid/postCid`
-        while (parentCid) {
-            // should attempt to fetch cache here
-            // Also should we set updatingState everytime we fetch a parent Comment?
-            const parentPathCache: string = await parentsPathCache.getItem(parentCid);
-            if (parentPathCache) {
-                reversedPath += "/" + parentPathCache;
-                break;
-            } else {
-                const parentInPageIpfs =
-                    this._findCommentInSubplebbitPosts(subIpns, parentCid) || (await this._fetchParentCommentForCommentUpdate(parentCid));
-
-                if (parentInPageIpfs.comment.depth === 0)
-                    await postTimestampCache.setItem(parentInPageIpfs.commentUpdate.cid, parentInPageIpfs.comment.timestamp);
-
-                reversedPath += `/${parentCid}`;
-                parentCid = parentInPageIpfs.comment.parentCid;
-            }
-        }
-
-        await parentsPathCache.setItem(commentCid, reversedPath);
-
-        const finalParentsPath = reversedPath.split("/").reverse().join("/"); // will be postCid/replyCid/nestedReplyCid
-
-        return finalParentsPath;
-    }
-
-    private _calculatePathForCommentUpdate(folderCid: string, parentsPostUpdatePath: string) {
-        return `${folderCid}/` + parentsPostUpdatePath + "/update";
-    }
-
-    private async _fetchCommentUpdateIpfsP2P(
-        subIpns: SubplebbitIpfsType,
-        timestampRanges: string[],
-        parentsPostUpdatePath: string,
-        log: Logger
-    ): Promise<CommentUpdateType> {
-        const attemptedPaths: string[] = [];
-        for (const timestampRange of timestampRanges) {
-            const folderCid = subIpns.postUpdates![timestampRange];
-            // TODO can optimize here by checking if this is a folder cid we never seen before
-            const path = this._calculatePathForCommentUpdate(folderCid, parentsPostUpdatePath);
-            attemptedPaths.push(path);
-            this.updateIpfsState("fetching-update-ipfs");
-            let res: string;
-            try {
-                res = await this._fetchCidP2P(path);
-            } catch (e) {
-                log.trace(`Failed to fetch CommentUpdate from path (${path}) with IPFS P2P. Trying the next timestamp range`);
-                continue;
-            } finally {
-                this.updateIpfsState("stopped");
-            }
-            const commentUpdate = parseCommentUpdateSchemaWithPlebbitErrorIfItFails(parseJsonWithPlebbitErrorIfFails(res));
-            await this._throwIfCommentUpdateHasInvalidSignature(commentUpdate);
-            return commentUpdate;
-        }
-        throw new PlebbitError("ERR_FAILED_TO_FETCH_COMMENT_UPDATE_FROM_ALL_POST_UPDATES_RANGES", {
-            timestampRanges,
-            attemptedPaths,
-            commentCid: this._comment.cid
-        });
-    }
-
-    _shouldWeFetchCommentUpdateFromNextTimestamp(err: PlebbitError): boolean {
-        // Is there a problem with the record itself, or is this an issue with fetching?
-        if (!(err instanceof PlebbitError)) return false; // If it's not a recognizable error, then we throw to notify the user
-        if (
-            err.code === "ERR_COMMENT_UPDATE_SIGNATURE_IS_INVALID" ||
-            err.code === "ERR_INVALID_COMMENT_UPDATE_SCHEMA" ||
-            err.code === "ERR_OVER_DOWNLOAD_LIMIT" ||
-            err.code === "ERR_INVALID_JSON"
-        )
-            return false; // These errors means there's a problem with the record itself, not the loading
-
-        if (err instanceof FailedToFetchCommentUpdateFromGatewaysError) {
-            // If all gateway errors are due to the record itself, then we throw an error and don't jump to the next timestamp
-            for (const gatewayError of Object.values(err.details.gatewayToError))
-                if (this._shouldWeFetchCommentUpdateFromNextTimestamp(gatewayError)) return true; // if there's at least one gateway whose error is not due to the record
-            return false; // if all gateways have issues with the record validity itself, then we stop fetching
-        }
-
-        return true;
-    }
-
-    private async _throwIfCommentUpdateHasInvalidSignature(commentUpdate: CommentUpdateType) {
-        if (!this._comment.cid) throw Error("Can't validate comment update when comment.cid is undefined");
-        const commentIpfsProps = { cid: this._comment.cid, signature: this._comment.signature };
-        const signatureValidity = await verifyCommentUpdate(
-            commentUpdate,
-            this._plebbit.resolveAuthorAddresses,
-            this,
-            this._comment.subplebbitAddress,
-            commentIpfsProps,
-            true
-        );
-        if (!signatureValidity.valid) {
-            // TODO need to make sure comment.updatingState is set to failed
-            // TODO also need to make sure an error is emitted
-            throw new PlebbitError("ERR_COMMENT_UPDATE_SIGNATURE_IS_INVALID", { signatureValidity, commentUpdate });
-        }
-    }
-
-    private async _fetchCommentUpdateFromGateways(
-        subIpns: SubplebbitIpfsType,
-        timestampRanges: string[],
-        parentsPostUpdatePath: string,
-        log: Logger
-    ): Promise<CommentUpdateType> {
-        const attemptedPaths: string[] = [];
-        for (const timestampRange of timestampRanges) {
-            // We're validating schema and signature here for every gateway because it's not a regular cid whose content we can verify to match the cid
-
-            const folderCid = subIpns.postUpdates![timestampRange];
-            const path = this._calculatePathForCommentUpdate(folderCid, parentsPostUpdatePath);
-            attemptedPaths.push(path);
-            let commentUpdate: CommentUpdateType | undefined;
-            try {
-                // Validate the Comment Update within the gateway fetching algo
-                // fetchFromMultipleGateways will throw if all gateways failed to load the record
-                await this.fetchFromMultipleGateways(
-                    {
-                        recordIpfsType: "ipfs",
-                        root: folderCid,
-                        path: path.replace(`${folderCid}/`, ""),
-                        recordPlebbitType: "comment-update"
-                    },
-                    async (res) => {
-                        const commentUpdateBeforeSignature = parseCommentUpdateSchemaWithPlebbitErrorIfItFails(
-                            parseJsonWithPlebbitErrorIfFails(res.resText)
-                        );
-                        await this._throwIfCommentUpdateHasInvalidSignature(commentUpdateBeforeSignature);
-                        commentUpdate = commentUpdateBeforeSignature; // at this point, we know the gateway has provided a valid comment update and we can use it
-                    }
-                );
-                if (!commentUpdate) throw Error("Failed to load comment update from gateways. This is a critical logic error");
-                return commentUpdate;
-            } catch (e) {
-                // We need to find out if it's loading error, and if it is we just move on to the next timestamp range
-                // If it's a schema or signature error we should stop and throw
-                if (this._shouldWeFetchCommentUpdateFromNextTimestamp(<PlebbitError>e)) {
-                    log.trace(`Failed to fetch CommentUpdate from path (${path}) from gateways. Trying the next timestamp range`);
-                    continue;
-                } else throw e;
-            }
-        }
-        throw new PlebbitError("ERR_FAILED_TO_FETCH_COMMENT_UPDATE_FROM_ALL_POST_UPDATES_RANGES", {
-            timestampRanges,
-            attemptedPaths,
-            commentCid: this._comment.cid
-        });
-    }
-
-    async fetchCommentUpdate(): Promise<CommentUpdateType> {
-        const log = Logger("plebbit-js:comment:update");
-        const subIpns = (await this.fetchSubplebbit(this._comment.subplebbitAddress)).subplebbit;
-        const parentsPostUpdatePath = await this._getParentsPath(subIpns);
-        const postCid = this._comment.postCid;
-        if (!postCid) throw Error("comment.postCid needs to be defined to fetch comment update");
-        const postTimestamp = await (await this._plebbit._createStorageLRU(postTimestampConfig)).getItem(postCid);
-        if (typeof postTimestamp !== "number") throw Error("Failed to fetch cached post timestamp");
-        if (!subIpns.postUpdates) throw Error("Subplebbit IPNS record has no postUpdates field");
-        const timestampRanges = getPostUpdateTimestampRange(subIpns.postUpdates, postTimestamp);
-        if (timestampRanges.length === 0) throw Error("Post has no timestamp range bucket");
-        this._comment._setUpdatingState("fetching-update-ipfs");
-
-        if (this._defaultIpfsProviderUrl) return this._fetchCommentUpdateIpfsP2P(subIpns, timestampRanges, parentsPostUpdatePath, log);
-        else return this._fetchCommentUpdateFromGateways(subIpns, timestampRanges, parentsPostUpdatePath, log);
-    }
-
-    private async _fetchRawCommentCidIpfsP2P(cid: string): Promise<string> {
-        this.updateIpfsState("fetching-ipfs");
-        let commentRawString: string;
-        try {
-            commentRawString = await this._fetchCidP2P(cid);
-        } catch (e) {
-            throw e;
-        } finally {
-            this.updateIpfsState("stopped");
-        }
-
-        return commentRawString;
-    }
-
-    private async _fetchCommentIpfsFromGateways(parentCid: string): Promise<string> {
-        // We only need to validate once, because with Comment Ipfs the fetchFromMultipleGateways already validates if the response is the same as its cid
-
-        const res = await this.fetchFromMultipleGateways(
-            { recordIpfsType: "ipfs", recordPlebbitType: "comment", root: parentCid },
-            async (_) => {}
-        );
-        return res.resText;
-    }
-
-    private async _throwIfCommentIpfsIsInvalid(commentIpfs: CommentIpfsType) {
-        // Can potentially throw if resolver if not working
-        const commentIpfsValidation = await verifyCommentIpfs(commentIpfs, this._plebbit.resolveAuthorAddresses, this, true);
-        if (!commentIpfsValidation.valid)
-            throw new PlebbitError("ERR_COMMENT_IPFS_SIGNATURE_IS_INVALID", { commentIpfs, commentIpfsValidation });
-    }
-
-    // We're gonna fetch Comment Ipfs, and verify its signature and schema
-    async fetchAndVerifyCommentCid(cid: string): Promise<CommentIpfsType> {
-        let commentRawString: string;
-        if (this._defaultIpfsProviderUrl) {
-            commentRawString = await this._fetchRawCommentCidIpfsP2P(cid);
-        } else commentRawString = await this._fetchCommentIpfsFromGateways(cid);
-
-        const commentIpfs = parseCommentIpfsSchemaWithPlebbitErrorIfItFails(parseJsonWithPlebbitErrorIfFails(commentRawString)); // could throw if schema is invalid
-        await this._throwIfCommentIpfsIsInvalid(commentIpfs);
-        return commentIpfs;
-    }
-
-    override updateIpfsState(newState: CommentKuboRpcClient["state"]) {
-        super.updateIpfsState(newState);
-    }
-
-    protected _isPublishing() {
-        return this._comment.state === "publishing";
-    }
-
-    override postResolveTextRecordSuccess(
-        address: string,
-        txtRecordName: "subplebbit-address" | "plebbit-author-address",
-        resolvedTextRecord: string,
-        chain: ChainTicker,
-        chainProviderUrl: string,
-        staleCache?: CachedResolve
-    ): void {
-        super.postResolveTextRecordSuccess(address, txtRecordName, resolvedTextRecord, chain, chainProviderUrl, staleCache);
-        // TODO should check for regex of ipns eventually
-        if (!resolvedTextRecord) {
-            // need to check if publishing or updating
-            if (this._isPublishing()) {
-                this._comment._updatePublishingState("failed");
-            } else this._comment._setUpdatingState("failed");
-            const error = new PlebbitError("ERR_DOMAIN_TXT_RECORD_NOT_FOUND", {
-                subplebbitAddress: address,
-                textRecord: txtRecordName
-            });
-            this._comment.emit("error", error);
-            throw error;
-        }
-    }
-
-    protected override preFetchSubplebbitIpns(subIpnsName: string) {
-        if (this._isPublishing()) this._comment._updatePublishingState("fetching-subplebbit-ipns");
-        else this._comment._setUpdatingState("fetching-subplebbit-ipns");
-    }
-
-    protected override preResolveSubplebbitIpnsP2P(subIpnsName: string) {
-        this.updateIpfsState("fetching-subplebbit-ipns");
-    }
-
-    protected override postResolveSubplebbitIpnsP2PSuccess(subIpnsName: string, subplebbitCid: string) {
-        this.updateIpfsState("fetching-subplebbit-ipfs");
-        if (this._isPublishing()) this._comment._updatePublishingState("fetching-subplebbit-ipfs");
-        else this._comment._setUpdatingState("fetching-subplebbit-ipfs");
-    }
-
-    protected override postResolveSubplebbitIpnsP2PFailure(subIpnsName: string, err: PlebbitError): void {
-        this.updateIpfsState("stopped");
-        if (this._isPublishing()) {
-            this._comment._updatePublishingState("failed");
-        } else this._comment._setUpdatingState("failed");
-        this._comment.emit("error", err);
-        throw err;
-    }
-
-    protected override postFetchSubplebbitStringJsonP2PSuccess() {
-        // If we're updating, then no it shouldn't be stopped cause we're gonna load comment-update after
-        if (this._isPublishing()) this.updateIpfsState("stopped");
-    }
-
-    protected override postFetchSubplebbitStringJsonP2PFailure(subIpnsName: string, subplebbitCid: string, err: PlebbitError): void {
-        return this.postResolveSubplebbitIpnsP2PFailure(subIpnsName, err);
-    }
-
-    protected override postFetchSubplebbitIpfsSuccess(subJson: ResultOfFetchingSubplebbit) {}
-
-    protected override postFetchSubplebbitInvalidRecord(subJson: string, subError: PlebbitError): void {
-        // are we updating or publishing?
-        if (this._isPublishing()) {
-            // we're publishing
-            this._comment._updatePublishingState("failed");
-        } else {
-            // we're updating
-            this._comment._setUpdatingState("failed");
-        }
-        this._comment.emit("error", subError);
-        throw subError;
-    }
-
-    override postFetchGatewaySuccess(gatewayUrl: string, loadOpts: OptionsToLoadFromGateway) {
-        // if we're fetching CommentUpdate, it shouldn't be "stopped" after fetching subplebbit-ipfs
-        if (loadOpts.recordPlebbitType === "subplebbit" && !this._isPublishing()) return;
-        else return super.postFetchGatewaySuccess(gatewayUrl, loadOpts);
-    }
-}
-
->>>>>>> dcb1e1e2
 type SubplebbitGatewayFetch = {
     [gateway: string]: {
         abortController: AbortController;
@@ -1076,148 +548,4 @@
         abortError?: PlebbitError; // why did we decide to abort consuming the body of gateway request? Mostly because it's a cid we already consumed
         timeoutId: any;
     };
-<<<<<<< HEAD
-};
-=======
-};
-
-export class SubplebbitClientsManager extends ClientsManager {
-    override clients!: {
-        ipfsGateways: { [ipfsGatewayUrl: string]: SubplebbitIpfsGatewayClient };
-        kuboRpcClients: { [kuboClientUrl: string]: SubplebbitKuboRpcClient };
-        pubsubKuboRpcClients: { [pubsubKuboClientUrl: string]: SubplebbitKuboPubsubClient };
-        chainProviders: Record<ChainTicker, { [chainProviderUrl: string]: GenericChainProviderClient }>;
-        plebbitRpcClients: Record<string, SubplebbitPlebbitRpcStateClient>;
-    };
-    private _subplebbit: RemoteSubplebbit;
-
-    constructor(subplebbit: SubplebbitClientsManager["_subplebbit"]) {
-        super(subplebbit._plebbit);
-        this._subplebbit = subplebbit;
-        this._initPlebbitRpcClients();
-    }
-
-    protected override _initKuboRpcClients(): void {
-        if (this._plebbit.clients.kuboRpcClients)
-            for (const ipfsUrl of remeda.keys.strict(this._plebbit.clients.kuboRpcClients))
-                this.clients.kuboRpcClients = { ...this.clients.kuboRpcClients, [ipfsUrl]: new SubplebbitKuboRpcClient("stopped") };
-    }
-
-    protected override _initPubsubKuboRpcClients(): void {
-        for (const pubsubUrl of remeda.keys.strict(this._plebbit.clients.pubsubKuboRpcClients))
-            this.clients.pubsubKuboRpcClients = {
-                ...this.clients.pubsubKuboRpcClients,
-                [pubsubUrl]: new SubplebbitKuboPubsubClient("stopped")
-            };
-    }
-
-    protected _initPlebbitRpcClients() {
-        for (const rpcUrl of remeda.keys.strict(this._plebbit.clients.plebbitRpcClients))
-            this.clients.plebbitRpcClients = {
-                ...this.clients.plebbitRpcClients,
-                [rpcUrl]: new SubplebbitPlebbitRpcStateClient("stopped")
-            };
-    }
-
-    override updateIpfsState(newState: SubplebbitKuboRpcClient["state"]) {
-        super.updateIpfsState(newState);
-    }
-
-    override updatePubsubState(newState: SubplebbitKuboPubsubClient["state"], pubsubProvider: string | undefined) {
-        super.updatePubsubState(newState, pubsubProvider);
-    }
-
-    override updateGatewayState(newState: CommentIpfsGatewayClient["state"], gateway: string): void {
-        super.updateGatewayState(newState, gateway);
-    }
-
-    override emitError(e: PlebbitError): void {
-        this._subplebbit.emit("error", e);
-    }
-
-    protected override _getStatePriorToResolvingSubplebbitIpns(): "fetching-subplebbit-ipns" | "fetching-ipns" {
-        return "fetching-ipns";
-    }
-
-    override preResolveTextRecord(
-        address: string,
-        txtRecordName: "subplebbit-address" | "plebbit-author-address",
-        chain: ChainTicker,
-        chainProviderUrl: string,
-        staleCache?: CachedResolve
-    ): void {
-        super.preResolveTextRecord(address, txtRecordName, chain, chainProviderUrl, staleCache);
-        if (
-            this._subplebbit.state === "updating" &&
-            txtRecordName === "subplebbit-address" &&
-            !staleCache &&
-            this._subplebbit.updatingState !== "fetching-ipfs" // we don't state to be resolving-address when verifying signature
-        )
-            this._subplebbit._setUpdatingState("resolving-address");
-    }
-
-    override postResolveTextRecordSuccess(
-        address: string,
-        txtRecordName: "subplebbit-address" | "plebbit-author-address",
-        resolvedTextRecord: string,
-        chain: ChainTicker,
-        chainProviderUrl: string,
-        staleCache?: CachedResolve
-    ): void {
-        super.postResolveTextRecordSuccess(address, txtRecordName, resolvedTextRecord, chain, chainProviderUrl, staleCache);
-        // TODO should check for regex of ipns eventually
-        if (!resolvedTextRecord && this._subplebbit.state === "updating") {
-            this._subplebbit._setUpdatingState("failed");
-            const error = new PlebbitError("ERR_DOMAIN_TXT_RECORD_NOT_FOUND", {
-                subplebbitAddress: address,
-                textRecord: txtRecordName
-            });
-            this._subplebbit.emit("error", error);
-            throw error;
-        }
-    }
-
-    protected override _getSubplebbitAddressFromInstance(): string {
-        return this._subplebbit.address;
-    }
-
-    protected override preFetchSubplebbitIpns(subIpnsName: string) {
-        this._subplebbit._setUpdatingState("fetching-ipns");
-    }
-
-    protected override preResolveSubplebbitIpnsP2P(subIpnsName: string) {
-        this.updateIpfsState("fetching-ipns");
-    }
-
-    protected override postResolveSubplebbitIpnsP2PSuccess(subIpnsName: string, subplebbitCid: string) {
-        this.updateIpfsState("fetching-ipfs");
-        this._subplebbit._setUpdatingState("fetching-ipfs");
-    }
-
-    protected override postResolveSubplebbitIpnsP2PFailure(subIpnsName: string, err: PlebbitError): void {
-        this.updateIpfsState("stopped");
-        this._subplebbit._setUpdatingState("failed");
-    }
-
-    protected override postFetchSubplebbitStringJsonP2PSuccess() {
-        this.updateIpfsState("stopped");
-    }
-    protected override postFetchSubplebbitStringJsonP2PFailure(subIpnsName: string, subplebbitCid: string, err: PlebbitError): void {
-        this.updateIpfsState("stopped");
-        this._subplebbit._setUpdatingState("failed");
-    }
-
-    // for both gateway and IPFS P2P
-    protected override postFetchSubplebbitIpfsSuccess(subJson: ResultOfFetchingSubplebbit) {
-        this._subplebbit._setUpdatingState("succeeded");
-    }
-
-    // if we're loading a SubplebbitIpfs through RemoteSubplebbit, and the record itself has a problem
-    // Could be invalid json or schema or signature
-    protected override postFetchSubplebbitInvalidRecord(subJson: string, subError: PlebbitError): void {
-        this._subplebbit._setUpdatingState("failed");
-        this._subplebbit.emit("error", subError);
-        throw subError;
-    }
-}
->>>>>>> dcb1e1e2
+};