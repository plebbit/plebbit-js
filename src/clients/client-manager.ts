--- conflicted
+++ resolved
@@ -386,34 +386,6 @@
                 promisesToIterate.map((gatewayPromise, i) =>
                     gatewayPromise
                         .then(async (res) => {
-<<<<<<< HEAD
-                            let error: PlebbitError | undefined =
-                                remeda.isPlainObject(res) && res.error instanceof PlebbitError ? res.error : undefined;
-                            const gatewayUrl = Object.keys(gatewayFetches)[i];
-                            if (typeof res === "string") {
-                                try {
-                                    Object.values(gatewayFetches)[i].subplebbitRecord = JSON.parse(res); // did not throw or abort
-                                } catch (e) {
-                                    log.error(`Failed to parse the subplebbit json from gateway`, gatewayUrl, e);
-                                    error = new PlebbitError("ERR_IPFS_GATEWAY_RESPONDED_WITH_INVALID_JSON", { error: e, response: res });
-                                }
-                            }
-
-                            if (error || res === undefined) {
-                                // The fetching failed, if res === undefined then it's because it was aborted
-                                // else then there's plebbitError
-                                Object.values(gatewayFetches)[i].error =
-                                    error || new Error("Fetching from gateway has been aborted/timed out");
-                                delete Object.values(gatewayFetches)[i].error?.stack;
-                                log.trace(`Gateway`, gatewayUrl, "threw an error", Object.values(gatewayFetches)[i].error);
-                                const gatewaysWithError = remeda.keys
-                                    .strict(gatewayFetches)
-                                    .filter((gatewayUrl) => gatewayFetches[gatewayUrl].error);
-                                if (gatewaysWithError.length === gatewaysSorted.length)
-                                    // All gateways failed
-                                    reject("All gateways failed to fetch subplebbit record " + ipnsName);
-                            }
-=======
                             if ("error" in res) Object.values(gatewayFetches)[i].error = res.error;
                             const gatewaysWithError = remeda.keys
                                 .strict(gatewayFetches)
@@ -422,20 +394,13 @@
                                 // All gateways failed
                                 reject("All gateways failed to fetch subplebbit record " + ipnsName);
 
->>>>>>> 433d395b
                             const recentSubplebbit = _findRecentSubplebbit();
                             if (recentSubplebbit) {
                                 cleanUp();
                                 resolve(recentSubplebbit);
                             }
                         })
-<<<<<<< HEAD
-                        .catch((err) =>
-                            log.error("Gateway", Object.keys(gatewayFetches)[i], "Has thrown an uncaught error, should not happen", err)
-                        )
-=======
                         .catch((err) => reject("One of the gateway promise requests thrown an error, should not happens:" + err))
->>>>>>> 433d395b
                 )
             );
         } catch {
@@ -699,14 +664,9 @@
 
     async _getParentsPath(subIpns: SubplebbitIpfsType): Promise<string> {
         const parentsPathCache = await this._plebbit._createStorageLRU(commentPostUpdatesParentsPathConfig);
-<<<<<<< HEAD
-        const commentProps = this._comment.toJSONCommentIpfsWithCid();
-        const pathCache: string = await parentsPathCache.getItem(commentProps.cid);
-=======
         const commentCid = this._comment.cid;
         if (!commentCid) throw Error("Can't retrieve parent path without defined comment.cid");
         const pathCache: string | undefined = await parentsPathCache.getItem(commentCid);
->>>>>>> 433d395b
         if (pathCache) return pathCache.split("/").reverse().join("/");
 
         const postTimestampCache = await this._plebbit._createStorageLRU(postTimestampConfig);
@@ -858,15 +818,9 @@
         const log = Logger("plebbit-js:comment:update");
         const subIpns = (await this.fetchSubplebbit(this._comment.subplebbitAddress)).subplebbit;
         const parentsPostUpdatePath = await this._getParentsPath(subIpns);
-<<<<<<< HEAD
-        const postTimestamp = await (
-            await this._plebbit._createStorageLRU(postTimestampConfig)
-        ).getItem(this._comment.toJSONCommentIpfsWithCid().postCid);
-=======
         const postCid = this._comment.postCid;
         if (!postCid) throw Error("comment.postCid needs to be defined to fetch comment update");
         const postTimestamp = await (await this._plebbit._createStorageLRU(postTimestampConfig)).getItem(postCid);
->>>>>>> 433d395b
         if (typeof postTimestamp !== "number") throw Error("Failed to fetch cached post timestamp");
         if (!subIpns.postUpdates) throw Error("Subplebbit IPNS record has no postUpdates field");
         const timestampRanges = getPostUpdateTimestampRange(subIpns.postUpdates, postTimestamp);
