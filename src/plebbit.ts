import { getDefaultDataPath, listSubplebbits as nodeListSubplebbits, nativeFunctions, createIpfsClient } from "./runtime/node/util.js";
import {
    StorageInterface,
    ChainProvider,
    CommentEditType,
    CommentIpfsType,
    CommentPubsubMessage,
    CommentType,
    CommentWithCommentUpdate,
    CreateCommentEditOptions,
    CreateCommentOptions,
    CreatePublicationOptions,
    CreateVoteOptions,
    GatewayClient,
    IpfsClient,
    PlebbitEvents,
    PlebbitOptions,
    PubsubClient,
    VotePubsubMessage,
    VoteType,
    ParsedPlebbitOptions,
    LRUStorageInterface,
    LRUStorageConstructor,
    PubsubSubscriptionHandler
} from "./types.js";
import { Comment } from "./comment.js";
 import { doesDomainAddressHaveCapitalLetter, removeKeysWithUndefinedValues, throwWithErrorCode, timestamp } from "./util.js";
import Vote from "./vote.js";
import { createSigner, Signer } from "./signer/index.js";
import { Resolver } from "./resolver.js";
import { CommentEdit } from "./comment-edit.js";
import { getPlebbitAddressFromPrivateKey } from "./signer/util.js";
import { cid as isIpfsCid } from "is-ipfs";
import Logger from "@plebbit/plebbit-logger";
import env from "./version.js";
import lodash from "lodash";
import { signComment, signCommentEdit, signVote } from "./signer/signatures.js";
import { Buffer } from "buffer";
import { TypedEmitter } from "tiny-typed-emitter";
import { CreateSignerOptions, SignerType } from "./signer/constants.js";
import Stats from "./stats.js";
import Storage from "./runtime/node/storage.js";
import { ClientsManager } from "./clients/client-manager.js";
import PlebbitRpcClient from "./clients/plebbit-rpc-client.js";
import { PlebbitError } from "./plebbit-error.js";
import { GenericPlebbitRpcStateClient } from "./clients/plebbit-rpc-state-client.js";
import { CreateSubplebbitOptions, InternalSubplebbitType, SubplebbitIpfsType, SubplebbitType } from "./subplebbit/types.js";
import LRUStorage from "./runtime/node/lru-storage.js";
import { RemoteSubplebbit } from "./subplebbit/remote-subplebbit.js";
import { RpcRemoteSubplebbit } from "./subplebbit/rpc-remote-subplebbit.js";
import { RpcLocalSubplebbit } from "./subplebbit/rpc-local-subplebbit.js";
import { LocalSubplebbit } from "./runtime/node/subplebbit/local-subplebbit.js";

export class Plebbit extends TypedEmitter<PlebbitEvents> implements PlebbitOptions {
    clients: {
        ipfsGateways: { [ipfsGatewayUrl: string]: GatewayClient };
        ipfsClients: { [ipfsClientUrl: string]: IpfsClient };
        pubsubClients: { [pubsubClientUrl: string]: PubsubClient };
        chainProviders: { [chainProviderUrl: string]: ChainProvider };
        plebbitRpcClients: { [plebbitRpcUrl: string]: GenericPlebbitRpcStateClient };
    };
    resolver: Resolver;
    plebbitRpcClient?: PlebbitRpcClient;
    ipfsHttpClientsOptions?: IpfsClient["_clientOptions"][];
    pubsubHttpClientsOptions: IpfsClient["_clientOptions"][];
    plebbitRpcClientsOptions?: string[];
    dataPath?: string;
    browserLibp2pJsPublish: ParsedPlebbitOptions["browserLibp2pJsPublish"];
    resolveAuthorAddresses?: boolean;
    chainProviders: { [chainTicker: string]: ChainProvider };
    _storage: StorageInterface;
    stats: Stats;
    parsedPlebbitOptions: ParsedPlebbitOptions;

    private _pubsubSubscriptions: Record<string, PubsubSubscriptionHandler>;
    _clientsManager: ClientsManager;
    publishInterval: number;
    updateInterval: number;
    noData: boolean;
    private _userPlebbitOptions: PlebbitOptions;

    private _storageLRUs: Record<string, LRUStorageInterface> = {}; // Cache name to interface

    constructor(options: PlebbitOptions = {}) {
        super();
        const acceptedOptions: (keyof PlebbitOptions)[] = [
            "chainProviders",
            "dataPath",
            "ipfsGatewayUrls",
            "ipfsHttpClientsOptions",
            "pubsubHttpClientsOptions",
            "resolveAuthorAddresses",
            "plebbitRpcClientsOptions",
            "publishInterval",
            "updateInterval",
            "noData",
            "browserLibp2pJsPublish"
        ];
        for (const option of Object.keys(options))
            if (!acceptedOptions.includes(<keyof PlebbitOptions>option)) throwWithErrorCode("ERR_PLEBBIT_OPTION_NOT_ACCEPTED", { option });

        this._userPlebbitOptions = options;
        //@ts-expect-error
        this.parsedPlebbitOptions = lodash.cloneDeep(options);
        this.parsedPlebbitOptions.plebbitRpcClientsOptions = this.plebbitRpcClientsOptions = options.plebbitRpcClientsOptions;
        if (this.plebbitRpcClientsOptions) this.plebbitRpcClient = new PlebbitRpcClient(this);

        this._pubsubSubscriptions = {};

        //@ts-expect-error
        this.clients = {};
        this.ipfsHttpClientsOptions = this.parsedPlebbitOptions.ipfsHttpClientsOptions =
            Array.isArray(options.ipfsHttpClientsOptions) && typeof options.ipfsHttpClientsOptions[0] === "string"
                ? this._parseUrlToOption(<string[]>options.ipfsHttpClientsOptions)
                : <IpfsClient["_clientOptions"][] | undefined>options.ipfsHttpClientsOptions;

        const fallbackPubsubProviders = this.plebbitRpcClientsOptions ? undefined : [{ url: "https://pubsubprovider.xyz/api/v0" }];
        this.pubsubHttpClientsOptions = this.parsedPlebbitOptions.pubsubHttpClientsOptions =
            Array.isArray(options.pubsubHttpClientsOptions) && typeof options.pubsubHttpClientsOptions[0] === "string"
                ? this._parseUrlToOption(<string[]>options.pubsubHttpClientsOptions)
                : <IpfsClient["_clientOptions"][]>options.pubsubHttpClientsOptions ||
                  this.ipfsHttpClientsOptions ||
                  fallbackPubsubProviders;

        this.publishInterval = this.parsedPlebbitOptions.publishInterval = options.hasOwnProperty("publishInterval")
            ? options.publishInterval
            : 20000; // Default to 20s
        this.updateInterval = this.parsedPlebbitOptions.updateInterval = options.hasOwnProperty("updateInterval")
            ? options.updateInterval
            : 60000; // Default to 1 minute
        this.noData = this.parsedPlebbitOptions.noData = options.hasOwnProperty("noData") ? options.noData : false;
        this.browserLibp2pJsPublish = this.parsedPlebbitOptions.browserLibp2pJsPublish = options.hasOwnProperty("browserLibp2pJsPublish")
            ? options.browserLibp2pJsPublish
            : false;

        this._initIpfsClients();
        this._initPubsubClients();
        this._initRpcClients();

        if (!this.noData && !this.plebbitRpcClient)
            this.dataPath = this.parsedPlebbitOptions.dataPath = options.dataPath || getDefaultDataPath();
    }

    private _initIpfsClients() {
        this.clients.ipfsClients = {};
        if (!this.ipfsHttpClientsOptions) return;
        if (!nativeFunctions)
            throw Error("Native function is defined at all. Can't create ipfs client: " + JSON.stringify(this._userPlebbitOptions));
        for (const clientOptions of this.ipfsHttpClientsOptions) {
            const ipfsClient = createIpfsClient(clientOptions);
            this.clients.ipfsClients[<string>clientOptions.url] = {
                _client: ipfsClient,
                _clientOptions: clientOptions,
                peers: ipfsClient.swarm.peers
            };
        }
    }

    private _initPubsubClients() {
        this.clients.pubsubClients = {};
        if (this.browserLibp2pJsPublish)
            //@ts-expect-error
            this.clients.pubsubClients["browser-libp2p-pubsub"] = {}; // should be defined fully else where
        else if (this.pubsubHttpClientsOptions)
            for (const clientOptions of this.pubsubHttpClientsOptions) {
                const ipfsClient = this.clients.ipfsClients?.[<string>clientOptions.url]?._client || createIpfsClient(clientOptions); // Only create a new ipfs client if pubsub options is different than ipfs
                this.clients.pubsubClients[<string>clientOptions.url] = {
                    _client: ipfsClient,
                    _clientOptions: clientOptions,
                    peers: async () => {
                        const topics = await ipfsClient.pubsub.ls();
                        const topicPeers = lodash.flattenDeep(await Promise.all(topics.map((topic) => ipfsClient.pubsub.peers(topic))));
                        const peers = lodash.uniq(topicPeers.map((topicPeer) => topicPeer.toString()));
                        return peers;
                    }
                };
            }
    }

    private _initRpcClients() {
        this.clients.plebbitRpcClients = {};
        if (this.parsedPlebbitOptions.plebbitRpcClientsOptions)
            for (const rpcUrl of this.plebbitRpcClientsOptions)
                this.clients.plebbitRpcClients[rpcUrl] = new GenericPlebbitRpcStateClient("stopped");
    }

    private _initResolver(options: PlebbitOptions) {
        this.chainProviders = this.parsedPlebbitOptions.chainProviders = this.plebbitRpcClient
            ? {}
            : options.chainProviders || {
                  eth: { urls: ["viem", "ethers.js"], chainId: 1 },
                  avax: {
                      urls: ["https://api.avax.network/ext/bc/C/rpc"],
                      chainId: 43114
                  },
                  matic: {
                      urls: ["https://polygon-rpc.com"],
                      chainId: 137
                  },
                  sol: {
                      urls: ["@solana/web3.js"],
                      chainId: null // no chain ID for solana
                  }
              };
        if (this.chainProviders?.eth && !this.chainProviders.eth.chainId) this.chainProviders.eth.chainId = 1;
        this.clients.chainProviders = this.chainProviders;

        this.resolveAuthorAddresses = this.parsedPlebbitOptions.resolveAuthorAddresses = options.hasOwnProperty("resolveAuthorAddresses")
            ? options.resolveAuthorAddresses
            : true;
        this.resolver = new Resolver({
            resolveAuthorAddresses: this.resolveAuthorAddresses,
            chainProviders: this.chainProviders
        });
    }

    private _parseUrlToOption(urlStrings: string[]): IpfsClient["_clientOptions"][] {
        const parsed = [];
        for (const urlString of urlStrings) {
            const url = new URL(urlString);
            const authorization =
                url.username && url.password ? "Basic " + Buffer.from(`${url.username}:${url.password}`).toString("base64") : undefined;
            parsed.push({
                url: authorization ? url.origin + url.pathname : urlString,
                ...(authorization ? { headers: { authorization, origin: "http://localhost" } } : undefined)
            });
        }
        return parsed;
    }

    async _init(options: PlebbitOptions) {
        const log = Logger("plebbit-js:plebbit:_init");

        // If user did not provide ipfsGatewayUrls
        const fallbackGateways = this.plebbitRpcClient ? undefined : lodash.shuffle(["https://cloudflare-ipfs.com", "https://ipfs.io"]);
        this.clients.ipfsGateways = {};
        if (options.ipfsGatewayUrls) for (const gatewayUrl of options.ipfsGatewayUrls) this.clients.ipfsGateways[gatewayUrl] = {};
        else if (fallbackGateways) for (const gatewayUrl of fallbackGateways) this.clients.ipfsGateways[gatewayUrl] = {};

        // Init storage
        this._storage = new Storage({ dataPath: this.dataPath, noData: this.noData });
        await this._storage.init();

        // Init stats
        this.stats = new Stats({ _storage: this._storage, clients: this.clients });
        // Init resolver
        this._initResolver(options);
        // Init clients manager
        this._clientsManager = new ClientsManager(this);
    }

    async getSubplebbit(subplebbitAddress: string) {
        const subplebbit = await this.createSubplebbit({ address: subplebbitAddress }); // I think it should call plebbit.createSubplebbit here

        if (typeof subplebbit.createdAt === "number") return subplebbit; // It's a local sub, and alreadh has been loaded, no need to wait
        const timeoutMs = this._clientsManager.getGatewayTimeoutMs("subplebbit");
        const updatePromise = new Promise((resolve) => subplebbit.once("update", resolve));
        let updateError: PlebbitError | undefined;
        const errorPromise = new Promise((resolve) => subplebbit.once("error", (err) => resolve((updateError = err))));
        try {
            await subplebbit.update();
            await Promise.race([updatePromise, errorPromise, new Promise((_, reject) => setTimeout(() => reject("timed out"), timeoutMs))]);
        } catch (e) {
            await subplebbit.stop();
            if (updateError) throw updateError;
            if (subplebbit?._ipnsLoadingOperation?.mainError()) throw subplebbit._ipnsLoadingOperation.mainError();
            throw Error("Timed out without error. Should not happen" + e);
        }
        await subplebbit.stop();

        return subplebbit;
    }

    async getComment(cid: string): Promise<Comment> {
        const log = Logger("plebbit-js:plebbit:getComment");
        const comment = await this.createComment({ cid });

        // The reason why we override this function is because we don't want update() to load the IPNS
        //@ts-expect-error
        const originalLoadMethod = comment._retryLoadingCommentUpdate.bind(comment);
        //@ts-expect-error
        comment._retryLoadingCommentUpdate = () => {};
        await comment.update();
        const updatePromise = new Promise((resolve) => comment.once("update", resolve));
        let error: PlebbitError | undefined;
        const errorPromise = new Promise((resolve) => comment.once("error", (err) => resolve((error = err))));
        await Promise.race([updatePromise, errorPromise]);
        await comment.stop();
        //@ts-expect-error
        comment._retryLoadingCommentUpdate = originalLoadMethod;

        if (error) {
            log.error(`Failed to load comment (${cid}) due to error: ${error}`);
            throw error;
        }
        return comment;
    }

    private async _initMissingFields(pubOptions: CreatePublicationOptions & { signer: CreateCommentOptions["signer"] }, log: Logger) {
        const clonedOptions = lodash.cloneDeep(pubOptions); // Clone to avoid modifying actual arguments provided by users
        if (!clonedOptions.timestamp) {
            clonedOptions.timestamp = timestamp();
            log.trace(`User hasn't provided a timestamp, defaulting to (${clonedOptions.timestamp})`);
        }
        if (!(<SignerType>clonedOptions.signer).address)
            (<SignerType>clonedOptions.signer).address = await getPlebbitAddressFromPrivateKey(clonedOptions.signer.privateKey);

        if (!clonedOptions?.author?.address) {
            clonedOptions.author = { ...clonedOptions.author, address: (<SignerType>clonedOptions.signer).address };
            log(`author.address was not provided, will define it to signer.address (${clonedOptions.author.address})`);
        }
        delete clonedOptions.author["shortAddress"]; // Forcefully delete shortAddress so it won't be a part of the signature
        return clonedOptions;
    }

    private async _createCommentInstance(
        options:
            | CreateCommentOptions
            | CommentIpfsType
            | CommentPubsubMessage
            | CommentWithCommentUpdate
            | Pick<CommentWithCommentUpdate, "cid">
    ) {
        options = options as CreateCommentOptions | CommentIpfsType | CommentPubsubMessage;
        const comment = new Comment(<CommentType>options, this);

        //@ts-expect-error
        if (typeof options["updatedAt"] === "number") await comment._initCommentUpdate(<CommentUpdate>options);
        return comment;
    }

    async createComment(
        options:
            | CreateCommentOptions
            | CommentWithCommentUpdate
            | CommentIpfsType
            | CommentPubsubMessage
            | CommentType
            | Comment
            | Pick<CommentWithCommentUpdate, "cid">
    ): Promise<Comment> {
        const log = Logger("plebbit-js:plebbit:createComment");
        if (options["cid"] && !isIpfsCid(options["cid"])) throwWithErrorCode("ERR_CID_IS_INVALID", { cid: options["cid"] });

        const formattedOptions = options instanceof Comment ? options.toJSON() : options;
        formattedOptions["protocolVersion"] = formattedOptions["protocolVersion"] || env.PROTOCOL_VERSION;

        if (options["signature"] || options["cid"]) return this._createCommentInstance(formattedOptions);
        else {
            //@ts-expect-error
            const fieldsFilled = <CommentType>await this._initMissingFields(formattedOptions, log);
            fieldsFilled.signature = await signComment(<CreateCommentOptions>fieldsFilled, fieldsFilled.signer, this);
            return this._createCommentInstance(fieldsFilled);
        }
    }

    _canCreateNewLocalSub(): boolean {
        const isNode = typeof process?.versions?.node !== "undefined";
        return isNode;
    }

    private async _createSubplebbitRpc(
        options: CreateSubplebbitOptions | SubplebbitType | SubplebbitIpfsType | InternalSubplebbitType
    ): Promise<RpcLocalSubplebbit | RpcRemoteSubplebbit> {
        const log = Logger("plebbit-js:plebbit:createSubplebbit");
        log.trace("Received subplebbit options to create a subplebbit instance over RPC:", options);
        if (options.address && !options["signer"]) {
            options = options as CreateSubplebbitOptions;
            const rpcSubs = await this.listSubplebbits();
            const isSubRpcLocal = rpcSubs.includes(options.address);
            // Should actually create an instance here, instead of calling getSubplebbit
            if (isSubRpcLocal) {
                const sub = new RpcLocalSubplebbit(this);
                await sub.initRemoteSubplebbitProps({ address: options.address });
                // wait for one update here, and then stop
                await sub.update();
                const updatePromise = new Promise((resolve) => sub.once("update", resolve));
                let error: PlebbitError | undefined;
                const errorPromise = new Promise((resolve) => sub.once("error", (err) => resolve((error = err))));
                await Promise.race([
                    updatePromise,
                    errorPromise,
                    new Promise((resolve) => typeof sub.createdAt === "number" && resolve(1)) // In case await sub.update() above got updated quickly
                ]);
                await sub.stop();
                if (error) throw error;

                return sub;
            } else {
                const remoteSub = new RpcRemoteSubplebbit(this);
                await remoteSub.initRemoteSubplebbitProps(options);
                return remoteSub;
            }
        } else {
            const newLocalSub = await this.plebbitRpcClient.createSubplebbit(options);
            log(`Created local-RPC subplebbit (${newLocalSub.address}) with props:`, newLocalSub.toJSON());
            return newLocalSub;
        }
    }

    private async _createRemoteSubplebbitInstance(options: CreateSubplebbitOptions | SubplebbitType | SubplebbitIpfsType) {
        const log = Logger("plebbit-js:plebbit:createRemoteSubplebbit");

        log.trace("Received subplebbit options to create a remote subplebbit instance:", options);
        if (!options.address)
            throw new PlebbitError("ERR_SUBPLEBBIT_OPTIONS_MISSING_ADDRESS", {
                options
            });
        const subplebbit = new RemoteSubplebbit(this);
        await subplebbit.initRemoteSubplebbitProps(options);
        log.trace(`Created remote subplebbit instance (${subplebbit.address})`);
        return subplebbit;
    }

    private async _createLocalSub(options: CreateSubplebbitOptions): Promise<LocalSubplebbit> {
        const log = Logger("plebbit-js:plebbit:createLocalSubplebbit");
        log.trace("Received subplebbit options to create a local subplebbit instance:", options);

        const canCreateLocalSub = this._canCreateNewLocalSub();
        if (!canCreateLocalSub) throw new PlebbitError("ERR_CAN_NOT_CREATE_A_SUB", { plebbitOptions: this._userPlebbitOptions });
        if (!options.address)
            throw new PlebbitError("ERR_SUBPLEBBIT_OPTIONS_MISSING_ADDRESS", {
                options
            });
        const isLocalSub = (await this.listSubplebbits()).includes(options.address); // Sub exists already, only pass address so we don't override other props
        const subplebbit = new LocalSubplebbit(this);
        if (isLocalSub) {
            await subplebbit.initRemoteSubplebbitProps({ address: options.address });
            await subplebbit._loadLocalSubDb();
            log.trace(
                `Created instance of existing local subplebbit (${subplebbit.address}) with props:`,
                removeKeysWithUndefinedValues(lodash.omit(subplebbit.toJSON(), ["signer"]))
            );
        } else {
            await subplebbit.initInternalSubplebbit(options); // Are we trying to create a new sub with options, or just trying to load an existing sub
            await subplebbit._createNewLocalSubDb();
            log.trace(
                `Created a new local subplebbit (${subplebbit.address}) with props:`,
                removeKeysWithUndefinedValues(lodash.omit(subplebbit.toJSON(), ["signer"]))
            );
        }

        return subplebbit;
    }

    async createSubplebbit(
        options: CreateSubplebbitOptions | SubplebbitType | SubplebbitIpfsType | InternalSubplebbitType = {}
    ): Promise<RemoteSubplebbit | RpcRemoteSubplebbit | RpcLocalSubplebbit | LocalSubplebbit> {
        const log = Logger("plebbit-js:plebbit:createSubplebbit");
        log.trace("Received options: ", options);

<<<<<<< HEAD
        if (options?.hasOwnProperty("address") && !options?.address)
            throw new PlebbitError("ERR_SUB_ADDRESS_IS_PROVIDED_AS_NULL_OR_UNDEFINED", { subplebbitAddress: options?.address });
        if (options?.address && doesEnsAddressHaveCapitalLetter(options?.address))
=======
        if (options?.address && doesDomainAddressHaveCapitalLetter(options?.address))
>>>>>>> 82851a9b
            throw new PlebbitError("ERR_ENS_ADDRESS_HAS_CAPITAL_LETTER", { subplebbitAddress: options?.address });

        if (this.plebbitRpcClient) return this._createSubplebbitRpc(options);

        const canCreateLocalSub = this._canCreateNewLocalSub();

        if (options["signer"] && !canCreateLocalSub)
            throw new PlebbitError("ERR_CAN_NOT_CREATE_A_SUB", { plebbitOptions: this._userPlebbitOptions });

        if (!canCreateLocalSub) return this._createRemoteSubplebbitInstance(options);

        if (options.address && !options["signer"]) {
            const localSubs = await this.listSubplebbits();
            const isSubLocal = localSubs.includes(options.address);
            if (isSubLocal) return this._createLocalSub(options);
            else return this._createRemoteSubplebbitInstance(options);
        } else if (!options.address && !options["signer"]) {
            options = options as CreateSubplebbitOptions;
            options.signer = await this.createSigner();
            options.address = (<Signer>options.signer).address;
            log(`Did not provide CreateSubplebbitOptions.signer, generated random signer with address (${options.address})`);

            return this._createLocalSub(options);
        } else if (!options.address && options["signer"]) {
            options = options as CreateSubplebbitOptions;
            options.signer = await this.createSigner(options.signer);
            options.address = (<Signer>options.signer).address;
            return this._createLocalSub(options);
        } else return this._createLocalSub(options);
    }

    async createVote(options: CreateVoteOptions | VoteType | VotePubsubMessage): Promise<Vote> {
        const log = Logger("plebbit-js:plebbit:createVote");
        options["protocolVersion"] = options["protocolVersion"] || env.PROTOCOL_VERSION;

        if (options["signature"]) return new Vote(<VoteType>options, this);
        //@ts-ignore
        const finalOptions: VoteType = <VoteType>await this._initMissingFields(options, log);
        finalOptions.signature = await signVote(<CreateVoteOptions>finalOptions, finalOptions.signer, this);
        return new Vote(finalOptions, this);
    }

    async createCommentEdit(options: CreateCommentEditOptions | CommentEditType): Promise<CommentEdit> {
        const log = Logger("plebbit-js:plebbit:createCommentEdit");
        options["protocolVersion"] = options["protocolVersion"] || env.PROTOCOL_VERSION;

        if (options["signature"]) return new CommentEdit(<CommentEditType>options, this); // User just wants to instantiate a CommentEdit object, not publish
        //@ts-ignore
        const finalOptions: CommentEditType = <CommentEditType>await this._initMissingFields(options, log);
        //@ts-expect-error
        finalOptions.signature = await signCommentEdit(<CreateCommentEditOptions>finalOptions, options.signer, this);
        return new CommentEdit(finalOptions, this);
    }

    createSigner(createSignerOptions?: CreateSignerOptions): Promise<Signer> {
        return createSigner(createSignerOptions);
    }

    async listSubplebbits(): Promise<string[]> {
        if (this.plebbitRpcClient) return this.plebbitRpcClient.listSubplebbits();
        const canCreateSubs = this._canCreateNewLocalSub();
        if (!canCreateSubs || !this.dataPath) return [];
        return nodeListSubplebbits(this);
    }

    async fetchCid(cid: string) {
        if (this.plebbitRpcClient) return this.plebbitRpcClient.fetchCid(cid);
        else return this._clientsManager.fetchCid(cid);
    }

    // Used to pre-subscribe so publishing on pubsub would be faster
    async pubsubSubscribe(subplebbitAddress: string) {
        if (this._pubsubSubscriptions[subplebbitAddress]) return;
        const handler = () => {};
        await this._clientsManager.pubsubSubscribe(subplebbitAddress, handler);
        this._pubsubSubscriptions[subplebbitAddress] = handler;
    }

    async pubsubUnsubscribe(subplebbitAddress: string) {
        if (!this._pubsubSubscriptions[subplebbitAddress]) return;
        await this._clientsManager.pubsubUnsubscribe(subplebbitAddress, this._pubsubSubscriptions[subplebbitAddress]);
        delete this._pubsubSubscriptions[subplebbitAddress];
    }

    async resolveAuthorAddress(authorAddress: string) {
        const resolved = await this._clientsManager.resolveAuthorAddressIfNeeded(authorAddress);
        return resolved;
    }

    async _createStorageLRU(opts: Omit<LRUStorageConstructor, "plebbit">) {
        // should add the storage LRU to an array, so we can destroy all of them on plebbit.destroy
        if (!this._storageLRUs[opts.cacheName]) {
            this._storageLRUs[opts.cacheName] = new LRUStorage({ ...opts, plebbit: this });
            await this._storageLRUs[opts.cacheName].init();
        }
        return this._storageLRUs[opts.cacheName];
    }

    async rpcCall(method: string, params: any[]): Promise<any> {
        if (!this.plebbitRpcClient) throw Error("Can't call rpcCall without having a rpc connection");
        return this.plebbitRpcClient.rpcCall(method, params);
    }

    async destroy() {
        // Clean up connections
        if (this.plebbitRpcClient) await this.plebbitRpcClient.destroy();
        await this._storage.destroy();
        await Promise.all(Object.values(this._storageLRUs).map((storage) => storage.destroy()));
    }

    toJSON() {
        return undefined;
    }
}<|MERGE_RESOLUTION|>--- conflicted
+++ resolved
@@ -449,13 +449,9 @@
         const log = Logger("plebbit-js:plebbit:createSubplebbit");
         log.trace("Received options: ", options);
 
-<<<<<<< HEAD
         if (options?.hasOwnProperty("address") && !options?.address)
             throw new PlebbitError("ERR_SUB_ADDRESS_IS_PROVIDED_AS_NULL_OR_UNDEFINED", { subplebbitAddress: options?.address });
         if (options?.address && doesEnsAddressHaveCapitalLetter(options?.address))
-=======
-        if (options?.address && doesDomainAddressHaveCapitalLetter(options?.address))
->>>>>>> 82851a9b
             throw new PlebbitError("ERR_ENS_ADDRESS_HAS_CAPITAL_LETTER", { subplebbitAddress: options?.address });
 
         if (this.plebbitRpcClient) return this._createSubplebbitRpc(options);
