--- conflicted
+++ resolved
@@ -58,11 +58,8 @@
 import { RpcRemoteSubplebbit } from "./subplebbit/rpc-remote-subplebbit.js";
 import { RpcLocalSubplebbit } from "./subplebbit/rpc-local-subplebbit.js";
 import { LocalSubplebbit } from "./runtime/node/subplebbit/local-subplebbit.js";
-<<<<<<< HEAD
 import pTimeout, { TimeoutError } from "p-timeout";
-=======
 import * as remeda from "remeda";
->>>>>>> bf810e6c
 
 export class Plebbit extends TypedEmitter<PlebbitEvents> implements PlebbitOptions {
     plebbitRpcClient?: PlebbitRpcClient;
