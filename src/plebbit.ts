import { getDefaultDataPath, listSubplebbits as nodeListSubplebbits, nativeFunctions, createIpfsClient } from "./runtime/node/util.js";
import {
    StorageInterface,
    ChainProvider,
    CommentEditType,
    CommentIpfsType,
    CommentPubsubMessage,
    CommentType,
    CommentWithCommentUpdate,
    CreateCommentEditOptions,
    CreateCommentOptions,
    CreatePublicationOptions,
    CreateVoteOptions,
    GatewayClient,
    IpfsClient,
    PlebbitEvents,
    PlebbitOptions,
    PubsubClient,
    VotePubsubMessage,
    VoteType,
    ParsedPlebbitOptions,
    LRUStorageInterface,
    LRUStorageConstructor,
    PubsubSubscriptionHandler,
    ProtocolVersion,
    PublicationType,
    CommentOptionsToSign,
    VoteOptionsToSign,
    CommentEditOptionsToSign
} from "./types.js";
import { Comment } from "./publications/comment/comment.js";
import { doesDomainAddressHaveCapitalLetter, isIpfsCid, removeKeysWithUndefinedValues, throwWithErrorCode, timestamp } from "./util.js";
import Vote from "./publications/vote.js";
import { createSigner, Signer } from "./signer/index.js";
import { CommentEdit } from "./publications/comment-edit.js";
import { getPlebbitAddressFromPrivateKey } from "./signer/util.js";
import Logger from "@plebbit/plebbit-logger";
import env from "./version.js";
<<<<<<< HEAD
import { signComment, signCommentEdit, signVote } from "./signer/signatures.js";
=======
import lodash from "lodash";
import { cleanUpBeforePublishing, signComment, signCommentEdit, signVote } from "./signer/signatures.js";
>>>>>>> a7aedf16
import { Buffer } from "buffer";
import { TypedEmitter } from "tiny-typed-emitter";
import { CreateSignerOptions, SignerType } from "./signer/constants.js";
import Stats from "./stats.js";
import Storage from "./runtime/node/storage.js";
import { ClientsManager } from "./clients/client-manager.js";
import PlebbitRpcClient from "./clients/plebbit-rpc-client.js";
import { PlebbitError } from "./plebbit-error.js";
import { GenericPlebbitRpcStateClient } from "./clients/plebbit-rpc-state-client.js";
import { CreateSubplebbitOptions, InternalSubplebbitType, SubplebbitIpfsType, SubplebbitType } from "./subplebbit/types.js";
import LRUStorage from "./runtime/node/lru-storage.js";
import { RemoteSubplebbit } from "./subplebbit/remote-subplebbit.js";
import { RpcRemoteSubplebbit } from "./subplebbit/rpc-remote-subplebbit.js";
import { RpcLocalSubplebbit } from "./subplebbit/rpc-local-subplebbit.js";
import { LocalSubplebbit } from "./runtime/node/subplebbit/local-subplebbit.js";
import * as remeda from "remeda";

export class Plebbit extends TypedEmitter<PlebbitEvents> implements PlebbitOptions {
    plebbitRpcClient?: PlebbitRpcClient;
    ipfsHttpClientsOptions?: ParsedPlebbitOptions["ipfsHttpClientsOptions"];
    pubsubHttpClientsOptions: ParsedPlebbitOptions["pubsubHttpClientsOptions"];
    plebbitRpcClientsOptions?: ParsedPlebbitOptions["plebbitRpcClientsOptions"];
    dataPath?: ParsedPlebbitOptions["dataPath"];
    browserLibp2pJsPublish: ParsedPlebbitOptions["browserLibp2pJsPublish"];
    resolveAuthorAddresses: ParsedPlebbitOptions["resolveAuthorAddresses"];
    chainProviders!: ParsedPlebbitOptions["chainProviders"];
    _storage!: StorageInterface;
    stats!: Stats;
    parsedPlebbitOptions: ParsedPlebbitOptions;
    publishInterval: ParsedPlebbitOptions["publishInterval"];
    updateInterval: ParsedPlebbitOptions["updateInterval"];
    noData: ParsedPlebbitOptions["noData"];

    // Only Plebbit instance has these props
    clients: {
        ipfsGateways: { [ipfsGatewayUrl: string]: GatewayClient };
        ipfsClients: { [ipfsClientUrl: string]: IpfsClient };
        pubsubClients: { [pubsubClientUrl: string]: PubsubClient };
        chainProviders: { [chainProviderUrl: string]: ChainProvider };
        plebbitRpcClients: { [plebbitRpcUrl: string]: GenericPlebbitRpcStateClient };
    };
    private _pubsubSubscriptions: Record<string, PubsubSubscriptionHandler>;
    _clientsManager!: ClientsManager;
    private _userPlebbitOptions: PlebbitOptions; // this is the raw input from user

    private _storageLRUs: Record<string, LRUStorageInterface> = {}; // Cache name to storage interface

    constructor(options: PlebbitOptions = {}) {
        super();
        const acceptedOptions: (keyof PlebbitOptions)[] = [
            "chainProviders",
            "dataPath",
            "ipfsGatewayUrls",
            "ipfsHttpClientsOptions",
            "pubsubHttpClientsOptions",
            "resolveAuthorAddresses",
            "plebbitRpcClientsOptions",
            "publishInterval",
            "updateInterval",
            "noData",
            "browserLibp2pJsPublish"
        ];
        for (const option of remeda.keys(options))
            if (!acceptedOptions.includes(<keyof PlebbitOptions>option)) throwWithErrorCode("ERR_PLEBBIT_OPTION_NOT_ACCEPTED", { option });

        this._userPlebbitOptions = options;
        //@ts-expect-error
        this.parsedPlebbitOptions = lodash.cloneDeep(options);
        this.parsedPlebbitOptions.plebbitRpcClientsOptions = this.plebbitRpcClientsOptions = options.plebbitRpcClientsOptions;
        if (this.plebbitRpcClientsOptions) this.plebbitRpcClient = new PlebbitRpcClient(this);

        this._pubsubSubscriptions = {};

        //@ts-expect-error
        this.clients = {};
        this.ipfsHttpClientsOptions = this.parsedPlebbitOptions.ipfsHttpClientsOptions =
            Array.isArray(options.ipfsHttpClientsOptions) && typeof options.ipfsHttpClientsOptions[0] === "string"
                ? this._parseUrlToOption(<string[]>options.ipfsHttpClientsOptions)
                : <IpfsClient["_clientOptions"][] | undefined>options.ipfsHttpClientsOptions;

        const fallbackPubsubProviders = this.plebbitRpcClientsOptions ? undefined : [{ url: "https://pubsubprovider.xyz/api/v0" }];
        this.pubsubHttpClientsOptions = this.parsedPlebbitOptions.pubsubHttpClientsOptions =
            Array.isArray(options.pubsubHttpClientsOptions) && typeof options.pubsubHttpClientsOptions[0] === "string"
                ? this._parseUrlToOption(<string[]>options.pubsubHttpClientsOptions)
                : <IpfsClient["_clientOptions"][]>options.pubsubHttpClientsOptions ||
                  this.ipfsHttpClientsOptions ||
                  fallbackPubsubProviders;

        this.publishInterval = this.parsedPlebbitOptions.publishInterval =
            typeof options.publishInterval === "number" ? options.publishInterval : 20000; // Default to 20s
        this.updateInterval = this.parsedPlebbitOptions.updateInterval =
            typeof options.updateInterval === "number" ? options.updateInterval : 60000; // Default to 1 minute
        this.noData = this.parsedPlebbitOptions.noData = typeof options.noData === "boolean" ? options.noData : false;
        this.browserLibp2pJsPublish = this.parsedPlebbitOptions.browserLibp2pJsPublish =
            typeof options.browserLibp2pJsPublish === "boolean" ? options.browserLibp2pJsPublish : false;

        this.resolveAuthorAddresses = this.parsedPlebbitOptions.resolveAuthorAddresses =
            typeof options.resolveAuthorAddresses === "boolean" ? options.resolveAuthorAddresses : true;

        this._initIpfsClients();
        this._initPubsubClients();
        this._initRpcClients();
        this._initIpfsGateways();
        this._initChainProviders(options);

        if (!this.noData && !this.plebbitRpcClient)
            this.dataPath = this.parsedPlebbitOptions.dataPath = options.dataPath || getDefaultDataPath();
    }

    private _initIpfsClients() {
        this.clients.ipfsClients = {};
        if (!this.ipfsHttpClientsOptions) return;
        if (!nativeFunctions)
            throw Error("Native function is defined at all. Can't create ipfs client: " + JSON.stringify(this._userPlebbitOptions));
        for (const clientOptions of this.ipfsHttpClientsOptions) {
            const ipfsClient = createIpfsClient(clientOptions);
            this.clients.ipfsClients[<string>clientOptions.url] = {
                _client: ipfsClient,
                _clientOptions: clientOptions,
                peers: ipfsClient.swarm.peers
            };
        }
    }

    private _initPubsubClients() {
        this.clients.pubsubClients = {};
        if (this.browserLibp2pJsPublish)
            //@ts-expect-error
            this.clients.pubsubClients["browser-libp2p-pubsub"] = {}; // should be defined fully else where
        else if (this.pubsubHttpClientsOptions)
            for (const clientOptions of this.pubsubHttpClientsOptions) {
                const ipfsClient = this.clients.ipfsClients?.[<string>clientOptions.url]?._client || createIpfsClient(clientOptions); // Only create a new ipfs client if pubsub options is different than ipfs
                this.clients.pubsubClients[<string>clientOptions.url] = {
                    _client: ipfsClient,
                    _clientOptions: clientOptions,
                    peers: async () => {
                        const topics = await ipfsClient.pubsub.ls();
                        const topicPeers = remeda.flattenDeep(await Promise.all(topics.map((topic) => ipfsClient.pubsub.peers(topic))));
                        const peers = remeda.unique(topicPeers.map((topicPeer) => topicPeer.toString()));
                        return peers;
                    }
                };
            }
    }

    private _initRpcClients() {
        this.clients.plebbitRpcClients = {};
        if (this.parsedPlebbitOptions.plebbitRpcClientsOptions)
            for (const rpcUrl of <string[]>this.plebbitRpcClientsOptions)
                this.clients.plebbitRpcClients[rpcUrl] = new GenericPlebbitRpcStateClient("stopped");
    }

    private _initChainProviders(options: PlebbitOptions) {
        this.chainProviders = this.parsedPlebbitOptions.chainProviders = this.plebbitRpcClient
            ? {}
            : options.chainProviders || {
                  eth: { urls: ["viem", "ethers.js"], chainId: 1 },
                  avax: {
                      urls: ["https://api.avax.network/ext/bc/C/rpc"],
                      chainId: 43114
                  },
                  matic: {
                      urls: ["https://polygon-rpc.com"],
                      chainId: 137
                  },
                  sol: {
<<<<<<< HEAD
                      urls: ["@solana/web3.js", "https://solana.api.onfinality.io/public"],
                      chainId: -1 // no chain ID for solana
=======
                      urls: ["web3.js", "https://solana.api.onfinality.io/public"],
                      chainId: null // no chain ID for solana
>>>>>>> a7aedf16
                  }
              };
        if ("eth" in this.chainProviders && this.chainProviders.eth.chainId !== 1) this.chainProviders.eth.chainId = 1;
        this.clients.chainProviders = this.chainProviders;
    }

    private _initIpfsGateways() {
        // If user did not provide ipfsGatewayUrls
        const fallbackGateways = this.plebbitRpcClient ? undefined : remeda.shuffle(["https://cloudflare-ipfs.com", "https://ipfs.io"]);
        this.clients.ipfsGateways = {};
        if (this.parsedPlebbitOptions.ipfsGatewayUrls) for (const gatewayUrl of this.parsedPlebbitOptions.ipfsGatewayUrls) this.clients.ipfsGateways[gatewayUrl] = {};
        else if (fallbackGateways) for (const gatewayUrl of fallbackGateways) this.clients.ipfsGateways[gatewayUrl] = {};
    }

    private _parseUrlToOption(urlStrings: string[]): IpfsClient["_clientOptions"][] {
        const parsed: IpfsClient["_clientOptions"][] = [];
        for (const urlString of urlStrings) {
            const url = new URL(urlString);
            const authorization =
                url.username && url.password ? "Basic " + Buffer.from(`${url.username}:${url.password}`).toString("base64") : undefined;
            parsed.push({
                url: authorization ? url.origin + url.pathname : urlString,
                ...(authorization ? { headers: { authorization, origin: "http://localhost" } } : undefined)
            });
        }
        return parsed;
    }

    async _init(options: PlebbitOptions) {
        const log = Logger("plebbit-js:plebbit:_init");

        // Init storage
        this._storage = new Storage({ dataPath: this.dataPath, noData: this.noData });
        await this._storage.init();

        // Init stats
        this.stats = new Stats({ _storage: this._storage, clients: this.clients });
        // Init clients manager
        this._clientsManager = new ClientsManager(this);
    }

    async getSubplebbit(subplebbitAddress: string) {
        const subplebbit = await this.createSubplebbit({ address: subplebbitAddress }); // I think it should call plebbit.createSubplebbit here

        if (typeof subplebbit.createdAt === "number") return subplebbit; // It's a local sub, and alreadh has been loaded, no need to wait
        const timeoutMs = this._clientsManager.getGatewayTimeoutMs("subplebbit");
        const updatePromise = new Promise((resolve) => subplebbit.once("update", resolve));
        let updateError: PlebbitError | undefined;
        const errorPromise = new Promise((resolve) => subplebbit.once("error", (err) => resolve((updateError = err))));
        try {
            await subplebbit.update();
            await Promise.race([updatePromise, errorPromise, new Promise((_, reject) => setTimeout(() => reject("timed out"), timeoutMs))]);
        } catch (e) {
            await subplebbit.stop();
            if (updateError) throw updateError;
            if (subplebbit?._ipnsLoadingOperation?.mainError()) throw subplebbit._ipnsLoadingOperation.mainError();
            throw Error("Timed out without error. Should not happen" + e);
        }
        await subplebbit.stop();

        return subplebbit;
    }

    async getComment(cid: string): Promise<Comment> {
        const log = Logger("plebbit-js:plebbit:getComment");
        const comment = await this.createComment({ cid });

        // The reason why we override this function is because we don't want update() to load the IPNS
        //@ts-expect-error
        const originalLoadMethod = comment._retryLoadingCommentUpdate.bind(comment);
        //@ts-expect-error
        comment._retryLoadingCommentUpdate = () => {};
        await comment.update();
        const updatePromise = new Promise((resolve) => comment.once("update", resolve));
        let error: PlebbitError | undefined;
        const errorPromise = new Promise((resolve) => comment.once("error", (err) => resolve((error = err))));
        await Promise.race([updatePromise, errorPromise]);
        await comment.stop();
        //@ts-expect-error
        comment._retryLoadingCommentUpdate = originalLoadMethod;

        if (error) {
            log.error(`Failed to load comment (${cid}) due to error: ${error}`);
            throw error;
        }
        return comment;
    }

    private async _initMissingFieldsOfPublicationBeforeSigning(
        pubOptions: CreateCommentOptions | CreateCommentEditOptions | CreateVoteOptions,
        log: Logger
    ): Promise<CommentOptionsToSign | VoteOptionsToSign | CommentEditOptionsToSign> {
        if (!pubOptions.signer) throw Error("User did not provide a signer to create a local publication");
        if (pubOptions.author && "shortAddress" in pubOptions.author)
            throw Error("author.shortAddress shouldn't be part of publication signature");
        const filledTimestamp = typeof pubOptions.timestamp !== "number" ? timestamp() : pubOptions.timestamp;
        const filledSigner: SignerType = {
            ...pubOptions.signer,
            address: await getPlebbitAddressFromPrivateKey(pubOptions.signer.privateKey)
        };
        const filledAuthor = { ...pubOptions.author, address: pubOptions.author?.address || filledSigner.address };
        const filledProtocolVersion = pubOptions.protocolVersion || env.PROTOCOL_VERSION;

        // make sure author.shortAddress is not part of the publication signature
        return {
            ...pubOptions,
            timestamp: filledTimestamp,
            signer: filledSigner,
            author: filledAuthor,
            protocolVersion: filledProtocolVersion
        };
    }

    private async _createCommentInstance(
        options:
            | CreateCommentOptions
            | CommentIpfsType
            | CommentPubsubMessage
            | CommentWithCommentUpdate
            | Pick<CommentWithCommentUpdate, "cid">
    ) {
        const comment = new Comment(<CommentType>options, this);

        if ("updatedAt" in options && typeof options["updatedAt"] === "number") {
            await comment._initCommentUpdate(options);
        }
        return comment;
    }

    async createComment(
        options:
            | CreateCommentOptions
            | CommentWithCommentUpdate
            | CommentIpfsType
            | CommentPubsubMessage
            | CommentType
            | Comment
            | Pick<CommentWithCommentUpdate, "cid">
    ): Promise<Comment> {
        const log = Logger("plebbit-js:plebbit:createComment");
        if ("cid" in options && typeof options.cid === "string" && !isIpfsCid(options.cid))
            throwWithErrorCode("ERR_CID_IS_INVALID", { cid: options.cid });

        const formattedOptions = options instanceof Comment ? options.toJSON() : options;

        if ("signature" in options || "cid" in options) return this._createCommentInstance(formattedOptions);
        else {
<<<<<<< HEAD
            // we're creating a new comment to sign and publish here
            const fieldsFilled = <CommentOptionsToSign>await this._initMissingFieldsOfPublicationBeforeSigning(options, log);
            const signedComment = { ...fieldsFilled, signature: await signComment(fieldsFilled, fieldsFilled.signer, this) };
            return this._createCommentInstance(signedComment);
=======
            //@ts-expect-error
            const fieldsFilled = <CommentType>await this._initMissingFields(formattedOptions, log);
            const cleanedFieldsFilled = cleanUpBeforePublishing(<CreateCommentOptions>fieldsFilled);
            const signature = await signComment(cleanedFieldsFilled, fieldsFilled.signer, this);
            const finalOptions = { ...cleanedFieldsFilled, signature };
            return this._createCommentInstance(finalOptions);
>>>>>>> a7aedf16
        }
    }

    _canCreateNewLocalSub(): boolean {
        const isNode = typeof process?.versions?.node !== "undefined";
        return isNode;
    }

    private async _createSubplebbitRpc(
        options: CreateSubplebbitOptions | SubplebbitType | SubplebbitIpfsType | InternalSubplebbitType
    ): Promise<RpcLocalSubplebbit | RpcRemoteSubplebbit> {
        const log = Logger("plebbit-js:plebbit:createSubplebbit");
        log.trace("Received subplebbit options to create a subplebbit instance over RPC:", options);
        if (typeof options.address === "string" && !("signer" in options)) {
            const rpcSubs = await this.listSubplebbits();
            const isSubRpcLocal = rpcSubs.includes(options.address);
            // Should actually create an instance here, instead of calling getSubplebbit
            if (isSubRpcLocal) {
                const sub = new RpcLocalSubplebbit(this);
                sub.setAddress(options.address);
                // wait for one update here, and then stop
                await sub.update();
                const updatePromise = new Promise((resolve) => sub.once("update", resolve));
                let error: PlebbitError | undefined;
                const errorPromise = new Promise((resolve) => sub.once("error", (err) => resolve((error = err))));
                await Promise.race([
                    updatePromise,
                    errorPromise,
                    new Promise((resolve) => typeof sub.createdAt === "number" && resolve(1)) // In case await sub.update() above got updated quickly
                ]);
                await sub.stop();
                if (error) throw error;

                return sub;
            } else {
                const remoteSub = new RpcRemoteSubplebbit(this);
                await remoteSub.initRemoteSubplebbitPropsWithMerge(options);
                return remoteSub;
            }
        } else {
            const newLocalSub = await this.plebbitRpcClient!.createSubplebbit(options);
            log(`Created local-RPC subplebbit (${newLocalSub.address}) with props:`, newLocalSub.toJSON());
            return newLocalSub;
        }
    }

    private async _createRemoteSubplebbitInstance(options: CreateSubplebbitOptions | SubplebbitType | SubplebbitIpfsType) {
        const log = Logger("plebbit-js:plebbit:createRemoteSubplebbit");

        log.trace("Received subplebbit options to create a remote subplebbit instance:", options);
        if (!options.address)
            throw new PlebbitError("ERR_SUBPLEBBIT_OPTIONS_MISSING_ADDRESS", {
                options
            });
        const subplebbit = new RemoteSubplebbit(this);
        await subplebbit.initRemoteSubplebbitPropsWithMerge(options);
        log.trace(`Created remote subplebbit instance (${subplebbit.address})`);
        return subplebbit;
    }

    private async _createLocalSub(options: CreateSubplebbitOptions): Promise<LocalSubplebbit> {
        const log = Logger("plebbit-js:plebbit:createLocalSubplebbit");
        log.trace("Received subplebbit options to create a local subplebbit instance:", options);

        const canCreateLocalSub = this._canCreateNewLocalSub();
        if (!canCreateLocalSub) throw new PlebbitError("ERR_CAN_NOT_CREATE_A_SUB", { plebbitOptions: this._userPlebbitOptions });
        if (!options.address)
            throw new PlebbitError("ERR_SUBPLEBBIT_OPTIONS_MISSING_ADDRESS", {
                options
            });
        const isLocalSub = (await this.listSubplebbits()).includes(options.address); // Sub exists already, only pass address so we don't override other props
        const subplebbit = new LocalSubplebbit(this);
        if (isLocalSub) {
            subplebbit.setAddress(options.address);
            await subplebbit._loadLocalSubDb();
            log.trace(
                `Created instance of existing local subplebbit (${subplebbit.address}) with props:`,
                removeKeysWithUndefinedValues(remeda.omit(subplebbit.toJSON(), ["signer"]))
            );
        } else {
            // This is a new sub
            await subplebbit.initInternalSubplebbitWithMerge(options); // Are we trying to create a new sub with options, or just trying to load an existing sub
            await subplebbit._createNewLocalSubDb();
            log.trace(
                `Created a new local subplebbit (${subplebbit.address}) with props:`,
                removeKeysWithUndefinedValues(remeda.omit(subplebbit.toJSON(), ["signer"]))
            );
        }

        return subplebbit;
    }

    async createSubplebbit(
        options: CreateSubplebbitOptions | SubplebbitType | SubplebbitIpfsType | InternalSubplebbitType = {}
    ): Promise<RemoteSubplebbit | RpcRemoteSubplebbit | RpcLocalSubplebbit | LocalSubplebbit> {
        const log = Logger("plebbit-js:plebbit:createSubplebbit");
        log.trace("Received options: ", options);

        if (options?.hasOwnProperty("address") && !options?.address)
            throw new PlebbitError("ERR_SUB_ADDRESS_IS_PROVIDED_AS_NULL_OR_UNDEFINED", { subplebbitAddress: options?.address });
        if (options?.address && doesDomainAddressHaveCapitalLetter(options?.address))
            throw new PlebbitError("ERR_DOMAIN_ADDRESS_HAS_CAPITAL_LETTER", { subplebbitAddress: options?.address });

        if (this.plebbitRpcClient) return this._createSubplebbitRpc(options);

        const canCreateLocalSub = this._canCreateNewLocalSub();

        if ("signer" in options && !canCreateLocalSub)
            throw new PlebbitError("ERR_CAN_NOT_CREATE_A_SUB", { plebbitOptions: this._userPlebbitOptions });

        if (!canCreateLocalSub) return this._createRemoteSubplebbitInstance(options);

        if (options.address && !("signer" in options)) {
            const localSubs = await this.listSubplebbits();
            const isSubLocal = localSubs.includes(options.address);
            if (isSubLocal) return this._createLocalSub(options);
            else return this._createRemoteSubplebbitInstance(options);
        } else if (!options.address && !("signer" in options)) {
            options = options as CreateSubplebbitOptions;
            options.signer = await this.createSigner();
            options.address = (<Signer>options.signer).address;
            log(`Did not provide CreateSubplebbitOptions.signer, generated random signer with address (${options.address})`);

            return this._createLocalSub(options);
        } else if (!options.address && "signer" in options) {
            options = options as CreateSubplebbitOptions;
            options.signer = await this.createSigner(options.signer);
            options.address = (<Signer>options.signer).address;
            return this._createLocalSub(options);
        } else return this._createLocalSub(options);
    }

    async createVote(options: CreateVoteOptions | VoteType | VotePubsubMessage): Promise<Vote> {
        const log = Logger("plebbit-js:plebbit:createVote");

<<<<<<< HEAD
        if ("signature" in options) return new Vote(<VoteType | VotePubsubMessage>options, this);
        const finalOptions = <VoteOptionsToSign>await this._initMissingFieldsOfPublicationBeforeSigning(options, log);
        const signedVote = { ...finalOptions, signature: await signVote(finalOptions, finalOptions.signer, this) };
        return new Vote(signedVote, this);
=======
        if (options["signature"]) return new Vote(<VoteType>options, this);
        //@ts-ignore
        const finalOptions: VoteType = <VoteType>await this._initMissingFields(options, log);
        const cleanedFinalOptions = cleanUpBeforePublishing(<CreateVoteOptions>finalOptions);
        const signature = await signVote(cleanedFinalOptions, finalOptions.signer, this);

        return new Vote(<VoteType>{ ...cleanedFinalOptions, signature }, this);
>>>>>>> a7aedf16
    }

    async createCommentEdit(options: CreateCommentEditOptions | CommentEditType): Promise<CommentEdit> {
        const log = Logger("plebbit-js:plebbit:createCommentEdit");

<<<<<<< HEAD
        if ("signature" in options) return new CommentEdit(options, this); // User just wants to instantiate a CommentEdit object, not publish
        const finalOptions = <CommentEditOptionsToSign>await this._initMissingFieldsOfPublicationBeforeSigning(options, log);
        const signedEdit = { ...finalOptions, signature: await signCommentEdit(finalOptions, finalOptions.signer, this) };
        return new CommentEdit(signedEdit, this);
=======
        if (options["signature"]) return new CommentEdit(<CommentEditType>options, this); // User just wants to instantiate a CommentEdit object, not publish
        //@ts-ignore
        const finalOptions: CommentEditType = <CommentEditType>await this._initMissingFields(options, log);
        const cleanedFinalOptions = cleanUpBeforePublishing(<CreateCommentEditOptions>finalOptions);
        const signature = await signCommentEdit(cleanedFinalOptions, finalOptions.signer, this);
        return new CommentEdit(<CommentEditType>{ ...cleanedFinalOptions, signature }, this);
>>>>>>> a7aedf16
    }

    createSigner(createSignerOptions?: CreateSignerOptions) {
        return createSigner(createSignerOptions);
    }

    async listSubplebbits(): Promise<string[]> {
        if (this.plebbitRpcClient) return this.plebbitRpcClient.listSubplebbits();
        const canCreateSubs = this._canCreateNewLocalSub();
        if (!canCreateSubs || !this.dataPath) return [];
        return nodeListSubplebbits(this);
    }

    async fetchCid(cid: string) {
        if (this.plebbitRpcClient) return this.plebbitRpcClient.fetchCid(cid);
        else return this._clientsManager.fetchCid(cid);
    }

    // Used to pre-subscribe so publishing on pubsub would be faster
    async pubsubSubscribe(subplebbitAddress: string) {
        if (this._pubsubSubscriptions[subplebbitAddress]) return;
        const handler = () => {};
        await this._clientsManager.pubsubSubscribe(subplebbitAddress, handler);
        this._pubsubSubscriptions[subplebbitAddress] = handler;
    }

    async pubsubUnsubscribe(subplebbitAddress: string) {
        if (!this._pubsubSubscriptions[subplebbitAddress]) return;
        await this._clientsManager.pubsubUnsubscribe(subplebbitAddress, this._pubsubSubscriptions[subplebbitAddress]);
        delete this._pubsubSubscriptions[subplebbitAddress];
    }

    async resolveAuthorAddress(authorAddress: string) {
        const resolved = await this._clientsManager.resolveAuthorAddressIfNeeded(authorAddress);
        return resolved;
    }

    async _createStorageLRU(opts: Omit<LRUStorageConstructor, "plebbit">) {
        // should add the storage LRU to an array, so we can destroy all of them on plebbit.destroy
        if (!this._storageLRUs[opts.cacheName]) {
            this._storageLRUs[opts.cacheName] = new LRUStorage({ ...opts, plebbit: this });
            await this._storageLRUs[opts.cacheName].init();
        }
        return this._storageLRUs[opts.cacheName];
    }

    async rpcCall(method: string, params: any[]): Promise<any> {
        if (!this.plebbitRpcClient) throw Error("Can't call rpcCall without having a rpc connection");
        return this.plebbitRpcClient.rpcCall(method, params);
    }

    async destroy() {
        // Clean up connections
        if (this.plebbitRpcClient) await this.plebbitRpcClient.destroy();
        await this._storage.destroy();
        await Promise.all(Object.values(this._storageLRUs).map((storage) => storage.destroy()));
    }

    toJSON() {
        return undefined;
    }
}<|MERGE_RESOLUTION|>--- conflicted
+++ resolved
@@ -36,12 +36,8 @@
 import { getPlebbitAddressFromPrivateKey } from "./signer/util.js";
 import Logger from "@plebbit/plebbit-logger";
 import env from "./version.js";
-<<<<<<< HEAD
-import { signComment, signCommentEdit, signVote } from "./signer/signatures.js";
-=======
 import lodash from "lodash";
 import { cleanUpBeforePublishing, signComment, signCommentEdit, signVote } from "./signer/signatures.js";
->>>>>>> a7aedf16
 import { Buffer } from "buffer";
 import { TypedEmitter } from "tiny-typed-emitter";
 import { CreateSignerOptions, SignerType } from "./signer/constants.js";
@@ -208,13 +204,8 @@
                       chainId: 137
                   },
                   sol: {
-<<<<<<< HEAD
-                      urls: ["@solana/web3.js", "https://solana.api.onfinality.io/public"],
+                      urls: ["web3.js", "https://solana.api.onfinality.io/public"],
                       chainId: -1 // no chain ID for solana
-=======
-                      urls: ["web3.js", "https://solana.api.onfinality.io/public"],
-                      chainId: null // no chain ID for solana
->>>>>>> a7aedf16
                   }
               };
         if ("eth" in this.chainProviders && this.chainProviders.eth.chainId !== 1) this.chainProviders.eth.chainId = 1;
@@ -362,19 +353,11 @@
 
         if ("signature" in options || "cid" in options) return this._createCommentInstance(formattedOptions);
         else {
-<<<<<<< HEAD
             // we're creating a new comment to sign and publish here
             const fieldsFilled = <CommentOptionsToSign>await this._initMissingFieldsOfPublicationBeforeSigning(options, log);
-            const signedComment = { ...fieldsFilled, signature: await signComment(fieldsFilled, fieldsFilled.signer, this) };
+            const cleanedFieldsFilled = cleanUpBeforePublishing(<CreateCommentOptions>fieldsFilled);
+            const signedComment = { ...cleanedFieldsFilled, signature: await signComment(cleanedFieldsFilled, fieldsFilled.signer, this) };
             return this._createCommentInstance(signedComment);
-=======
-            //@ts-expect-error
-            const fieldsFilled = <CommentType>await this._initMissingFields(formattedOptions, log);
-            const cleanedFieldsFilled = cleanUpBeforePublishing(<CreateCommentOptions>fieldsFilled);
-            const signature = await signComment(cleanedFieldsFilled, fieldsFilled.signer, this);
-            const finalOptions = { ...cleanedFieldsFilled, signature };
-            return this._createCommentInstance(finalOptions);
->>>>>>> a7aedf16
         }
     }
 
@@ -510,38 +493,21 @@
     async createVote(options: CreateVoteOptions | VoteType | VotePubsubMessage): Promise<Vote> {
         const log = Logger("plebbit-js:plebbit:createVote");
 
-<<<<<<< HEAD
         if ("signature" in options) return new Vote(<VoteType | VotePubsubMessage>options, this);
         const finalOptions = <VoteOptionsToSign>await this._initMissingFieldsOfPublicationBeforeSigning(options, log);
-        const signedVote = { ...finalOptions, signature: await signVote(finalOptions, finalOptions.signer, this) };
+        const cleanedFinalOptions = cleanUpBeforePublishing(<CreateVoteOptions>finalOptions);
+        const signedVote = { ...cleanedFinalOptions, signature: await signVote(cleanedFinalOptions, finalOptions.signer, this) };
         return new Vote(signedVote, this);
-=======
-        if (options["signature"]) return new Vote(<VoteType>options, this);
-        //@ts-ignore
-        const finalOptions: VoteType = <VoteType>await this._initMissingFields(options, log);
-        const cleanedFinalOptions = cleanUpBeforePublishing(<CreateVoteOptions>finalOptions);
-        const signature = await signVote(cleanedFinalOptions, finalOptions.signer, this);
-
-        return new Vote(<VoteType>{ ...cleanedFinalOptions, signature }, this);
->>>>>>> a7aedf16
     }
 
     async createCommentEdit(options: CreateCommentEditOptions | CommentEditType): Promise<CommentEdit> {
         const log = Logger("plebbit-js:plebbit:createCommentEdit");
 
-<<<<<<< HEAD
         if ("signature" in options) return new CommentEdit(options, this); // User just wants to instantiate a CommentEdit object, not publish
         const finalOptions = <CommentEditOptionsToSign>await this._initMissingFieldsOfPublicationBeforeSigning(options, log);
-        const signedEdit = { ...finalOptions, signature: await signCommentEdit(finalOptions, finalOptions.signer, this) };
+        const cleanedFinalOptions = cleanUpBeforePublishing(<CreateCommentEditOptions>finalOptions);
+        const signedEdit = { ...cleanedFinalOptions, signature: await signCommentEdit(cleanedFinalOptions, finalOptions.signer, this) };
         return new CommentEdit(signedEdit, this);
-=======
-        if (options["signature"]) return new CommentEdit(<CommentEditType>options, this); // User just wants to instantiate a CommentEdit object, not publish
-        //@ts-ignore
-        const finalOptions: CommentEditType = <CommentEditType>await this._initMissingFields(options, log);
-        const cleanedFinalOptions = cleanUpBeforePublishing(<CreateCommentEditOptions>finalOptions);
-        const signature = await signCommentEdit(cleanedFinalOptions, finalOptions.signer, this);
-        return new CommentEdit(<CommentEditType>{ ...cleanedFinalOptions, signature }, this);
->>>>>>> a7aedf16
     }
 
     createSigner(createSignerOptions?: CreateSignerOptions) {
