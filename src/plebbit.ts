import { getDefaultDataPath, listSubplebbits as nodeListSubplebbits, nativeFunctions, createIpfsClient } from "./runtime/node/util.js";
import type {
    StorageInterface,
    ChainProvider,
    GatewayClient,
    IpfsClient,
    PlebbitEvents,
    PubsubClient,
    ParsedPlebbitOptions,
    LRUStorageInterface,
    LRUStorageConstructor,
    PubsubSubscriptionHandler,
    InputPlebbitOptions,
    AuthorPubsubType
} from "./types.js";
import { Comment } from "./publications/comment/comment.js";
import { doesDomainAddressHaveCapitalLetter, hideClassPrivateProps, removeUndefinedValuesRecursively, timestamp } from "./util.js";
import Vote from "./publications/vote/vote.js";
import { createSigner } from "./signer/index.js";
import { CommentEdit } from "./publications/comment-edit/comment-edit.js";
import Logger from "@plebbit/plebbit-logger";
import env from "./version.js";
import { cleanUpBeforePublishing, signComment, signCommentEdit, signVote } from "./signer/signatures.js";
import { TypedEmitter } from "tiny-typed-emitter";
import Stats from "./stats.js";
import Storage from "./runtime/node/storage.js";
import { ClientsManager } from "./clients/client-manager.js";
import PlebbitRpcClient from "./clients/rpc-client/plebbit-rpc-client.js";
import { PlebbitError } from "./plebbit-error.js";
import { GenericPlebbitRpcStateClient } from "./clients/rpc-client/plebbit-rpc-state-client.js";
import type {
    CreateInstanceOfLocalOrRemoteSubplebbitOptions,
    CreateNewLocalSubplebbitParsedOptions,
    CreateRemoteSubplebbitOptions,
    SubplebbitJson,
    SubplebbitIpfsType,
    RemoteSubplebbitJson,
    RpcRemoteSubplebbitJson
} from "./subplebbit/types.js";
import LRUStorage from "./runtime/node/lru-storage.js";
import { RemoteSubplebbit } from "./subplebbit/remote-subplebbit.js";
import { RpcRemoteSubplebbit } from "./subplebbit/rpc-remote-subplebbit.js";
import { RpcLocalSubplebbit } from "./subplebbit/rpc-local-subplebbit.js";
import { LocalSubplebbit } from "./runtime/node/subplebbit/local-subplebbit.js";
import pTimeout, { TimeoutError } from "p-timeout";
import * as remeda from "remeda";
import { z } from "zod";
import type { CreateSignerOptions } from "./signer/types.js";
import type {
    CommentEditOptionsToSign,
    CommentEditTypeJson,
    CreateCommentEditOptions,
    LocalCommentEditOptions
} from "./publications/comment-edit/types.js";
import { CommentEditPubsubMessageSchema, CreateCommentEditFunctionArgumentSchema } from "./publications/comment-edit/schema.js";
import type { CreateVoteOptions, LocalVoteOptions, VoteJson, VoteOptionsToSign } from "./publications/vote/types.js";
import { CreateVoteFunctionArgumentSchema, VotePubsubMessageSchema } from "./publications/vote/schema.js";
import type {
    CommentJson,
    CommentOptionsToSign,
    CommentWithinPageJson,
    CreateCommentOptions,
    LocalCommentOptions
} from "./publications/comment/types.js";
import { CreateCommentFunctionArguments } from "./publications/comment/schema.js";
import { AuthorAddressSchema, AuthorPubsubSchema, CidStringSchema, SubplebbitAddressSchema } from "./schema/schema.js";
import {
    CreateRemoteSubplebbitFunctionArgumentSchema,
    CreateRpcSubplebbitFunctionArgumentSchema,
    CreateSubplebbitFunctionArgumentsSchema,
    CreateNewLocalSubplebbitParsedOptionsSchema,
    PubsubTopicSchema,
    SubplebbitIpfsSchema
} from "./subplebbit/schema.js";
import { PlebbitUserOptionsSchema } from "./schema.js";
import { parseCidStringSchemaWithPlebbitErrorIfItFails } from "./schema/schema-util.js";

export class Plebbit extends TypedEmitter<PlebbitEvents> implements ParsedPlebbitOptions {
    plebbitRpcClient?: PlebbitRpcClient;
    ipfsGatewayUrls: ParsedPlebbitOptions["ipfsGatewayUrls"];
    ipfsHttpClientsOptions?: ParsedPlebbitOptions["ipfsHttpClientsOptions"];
    pubsubHttpClientsOptions: ParsedPlebbitOptions["pubsubHttpClientsOptions"];
    plebbitRpcClientsOptions?: ParsedPlebbitOptions["plebbitRpcClientsOptions"];
    dataPath?: ParsedPlebbitOptions["dataPath"];
    browserLibp2pJsPublish: ParsedPlebbitOptions["browserLibp2pJsPublish"];
    resolveAuthorAddresses: ParsedPlebbitOptions["resolveAuthorAddresses"];
    chainProviders!: ParsedPlebbitOptions["chainProviders"];
    parsedPlebbitOptions: ParsedPlebbitOptions;
    publishInterval: ParsedPlebbitOptions["publishInterval"];
    updateInterval: ParsedPlebbitOptions["updateInterval"];
    noData: ParsedPlebbitOptions["noData"];

    // Only Plebbit instance has these props
    clients: {
        ipfsGateways: { [ipfsGatewayUrl: string]: GatewayClient };
        ipfsClients: { [ipfsClientUrl: string]: IpfsClient };
        pubsubClients: { [pubsubClientUrl: string]: PubsubClient };
        chainProviders: { [chainProviderUrl: string]: ChainProvider };
        plebbitRpcClients: { [plebbitRpcUrl: string]: GenericPlebbitRpcStateClient };
    };
    private _pubsubSubscriptions: Record<string, PubsubSubscriptionHandler> = {};
    _clientsManager!: ClientsManager;
    private _userPlebbitOptions: InputPlebbitOptions; // this is the raw input from user
    _stats!: Stats;
    _storage!: StorageInterface;

    private _storageLRUs: Record<string, LRUStorageInterface> = {}; // Cache name to storage interface

    constructor(options: InputPlebbitOptions) {
        super();
        this._userPlebbitOptions = options;
        this.parsedPlebbitOptions = PlebbitUserOptionsSchema.parse(options);

        // initializing fields

        this.plebbitRpcClientsOptions = this.parsedPlebbitOptions.plebbitRpcClientsOptions;

        this.ipfsGatewayUrls = this.parsedPlebbitOptions.ipfsGatewayUrls = this.plebbitRpcClientsOptions
            ? undefined
            : this.parsedPlebbitOptions.ipfsGatewayUrls;
        this.ipfsHttpClientsOptions = this.parsedPlebbitOptions.ipfsHttpClientsOptions = this.plebbitRpcClientsOptions
            ? undefined
            : this.parsedPlebbitOptions.ipfsHttpClientsOptions;

        // We default for ipfsHttpClientsOptions first, but if it's not defined we use the default from schema
        this.pubsubHttpClientsOptions = this.parsedPlebbitOptions.pubsubHttpClientsOptions = this.plebbitRpcClientsOptions
            ? undefined
            : this._userPlebbitOptions.pubsubHttpClientsOptions // did the user provide their own pubsub options
              ? this.parsedPlebbitOptions.pubsubHttpClientsOptions // if not, then we use ipfsHttpClientOptions or defaults
              : this.parsedPlebbitOptions.ipfsHttpClientsOptions || this.parsedPlebbitOptions.pubsubHttpClientsOptions;

        this.chainProviders = this.parsedPlebbitOptions.chainProviders = this.plebbitRpcClientsOptions
            ? {}
            : this.parsedPlebbitOptions.chainProviders;
        this.resolveAuthorAddresses = this.parsedPlebbitOptions.resolveAuthorAddresses;
        this.publishInterval = this.parsedPlebbitOptions.publishInterval;
        this.updateInterval = this.parsedPlebbitOptions.updateInterval;
        this.noData = this.parsedPlebbitOptions.noData;
        this.browserLibp2pJsPublish = this.parsedPlebbitOptions.browserLibp2pJsPublish;

        if (this.plebbitRpcClientsOptions) this.plebbitRpcClient = new PlebbitRpcClient(this);

        //@ts-expect-error
        this.clients = {};

        this._initIpfsClientsIfNeeded();
        this._initPubsubClientsIfNeeded();
        this._initRpcClientsIfNeeded();
        this._initIpfsGatewaysIfNeeded();
        this._initChainProviders();

        if (!this.noData && !this.plebbitRpcClientsOptions)
            this.dataPath = this.parsedPlebbitOptions.dataPath = this.parsedPlebbitOptions.dataPath || getDefaultDataPath();
    }

    private _initIpfsClientsIfNeeded() {
        this.clients.ipfsClients = {};
        if (!this.ipfsHttpClientsOptions) return;
        for (const clientOptions of this.ipfsHttpClientsOptions) {
            const ipfsClient = createIpfsClient(clientOptions);
            this.clients.ipfsClients[clientOptions.url!.toString()] = {
                _client: ipfsClient,
                _clientOptions: clientOptions,
                peers: ipfsClient.swarm.peers
            };
        }
    }

    private _initPubsubClientsIfNeeded() {
        this.clients.pubsubClients = {};
        if (this.browserLibp2pJsPublish)
            //@ts-expect-error
            this.clients.pubsubClients["browser-libp2p-pubsub"] = {}; // should be defined fully else where
        if (!this.pubsubHttpClientsOptions) return;

        for (const clientOptions of this.pubsubHttpClientsOptions) {
            const ipfsClient = createIpfsClient(clientOptions);
            this.clients.pubsubClients[clientOptions.url!.toString()] = {
                _client: ipfsClient,
                _clientOptions: clientOptions,
                peers: async () => {
                    const topics = await ipfsClient.pubsub.ls();
                    const topicPeers = remeda.flattenDeep(await Promise.all(topics.map((topic) => ipfsClient.pubsub.peers(topic))));
                    const peers = remeda.unique(topicPeers.map((topicPeer) => topicPeer.toString()));
                    return peers;
                }
            };
        }
    }

    private _initRpcClientsIfNeeded() {
        this.clients.plebbitRpcClients = {};
        if (!this.plebbitRpcClientsOptions) return;
        for (const rpcUrl of this.plebbitRpcClientsOptions)
            this.clients.plebbitRpcClients[rpcUrl] = new GenericPlebbitRpcStateClient("stopped");
    }

    private _initChainProviders() {
        this.clients.chainProviders = this.chainProviders;
    }

    private _initIpfsGatewaysIfNeeded() {
        // If user did not provide ipfsGatewayUrls
        this.clients.ipfsGateways = {};
        if (!this.ipfsGatewayUrls) return;
        for (const gatewayUrl of this.ipfsGatewayUrls) this.clients.ipfsGateways[gatewayUrl] = {};
    }

    async _init() {
        // Init storage
        this._storage = new Storage({ dataPath: this.dataPath, noData: this.noData });
        await this._storage.init();

        // Init stats
        this._stats = new Stats({ _storage: this._storage, clients: this.clients });
        // Init clients manager
        this._clientsManager = new ClientsManager(this);

        hideClassPrivateProps(this);
    }

<<<<<<< HEAD
    async getSubplebbit(subplebbitAddress: string) {
        const subplebbit = await this.createSubplebbit({ address: subplebbitAddress });
=======
    async getSubplebbit(subplebbitAddress: z.infer<typeof SubplebbitAddressSchema>) {
        const parsedAddress = SubplebbitAddressSchema.parse(subplebbitAddress);
        const subplebbit = await this.createSubplebbit({ address: parsedAddress });
>>>>>>> 433d395b

        if (typeof subplebbit.createdAt === "number") return <RpcLocalSubplebbit | LocalSubplebbit>subplebbit; // It's a local sub, and alreadh has been loaded, no need to wait
        const timeoutMs = this._clientsManager.getGatewayTimeoutMs("subplebbit");
        const updatePromise = new Promise((resolve) => subplebbit.once("update", resolve));
        let updateError: PlebbitError | undefined;
        subplebbit.on("error", (err) => (updateError = err));
        try {
            await subplebbit.update();
            await pTimeout(updatePromise, {
                milliseconds: timeoutMs,
                message: updateError || new TimeoutError(`plebbit.getSubplebbit(${subplebbit.address}) timed out after ${timeoutMs}ms`)
            });
        } catch (e) {
            subplebbit.removeAllListeners("error");
            await subplebbit.stop();
            if (updateError) throw updateError;
            if (subplebbit?._ipnsLoadingOperation?.mainError()) throw subplebbit._ipnsLoadingOperation.mainError();
            throw Error("Timed out without error. Should not happen" + e);
        }
        subplebbit.removeAllListeners("error");
        await subplebbit.stop();

        return subplebbit;
    }

    async getComment(cid: z.infer<typeof CidStringSchema>): Promise<Comment> {
        const log = Logger("plebbit-js:plebbit:getComment");
        const parsedCid = parseCidStringSchemaWithPlebbitErrorIfItFails(cid);
        const comment = await this.createComment({ cid: parsedCid });

        // The reason why we override this function is because we don't want update() to load the IPNS
        //@ts-expect-error
        const originalLoadMethod = comment._retryLoadingCommentUpdate.bind(comment);
        //@ts-expect-error
        comment._retryLoadingCommentUpdate = () => {};
        await comment.update();
        const updatePromise = new Promise((resolve) => comment.once("update", resolve));
        let error: PlebbitError | undefined;
        const errorPromise = new Promise((resolve) => comment.once("error", (err) => resolve((error = err))));
        await Promise.race([updatePromise, errorPromise]);
        await comment.stop();
        //@ts-expect-error
        comment._retryLoadingCommentUpdate = originalLoadMethod;

        if (error) {
            log.error(`Failed to load comment (${parsedCid}) due to error: ${error}`);
            throw error;
        }
        return comment;
    }

    private async _initMissingFieldsOfPublicationBeforeSigning(
        pubOptions: CreateCommentOptions | CreateCommentEditOptions | CreateVoteOptions,
        log: Logger
    ): Promise<CommentOptionsToSign | VoteOptionsToSign | CommentEditOptionsToSign> {
        const finalOptions = remeda.clone(pubOptions);
        if (!finalOptions.signer) throw Error("User did not provide a signer to create a local publication");
        if (finalOptions.author && "shortAddress" in finalOptions.author) {
            log("Removed author.shortAddress before creating the signature");
            delete finalOptions["author"]["shortAddress"];
        }
        const filledTimestamp = typeof finalOptions.timestamp !== "number" ? timestamp() : finalOptions.timestamp;
        const filledSigner = await this.createSigner(finalOptions.signer);
        const filledAuthor = <AuthorPubsubType>{
            ...finalOptions.author,
            address: finalOptions.author?.address || filledSigner.address
        };
        const filledProtocolVersion = finalOptions.protocolVersion || env.PROTOCOL_VERSION;

        return {
            ...finalOptions,
            timestamp: filledTimestamp,
            signer: filledSigner,
            author: filledAuthor,
            protocolVersion: filledProtocolVersion
        };
    }

    private async _createCommentInstanceFromAnotherCommentInstance(options: Comment) {
        const commentInstance = new Comment(this);
<<<<<<< HEAD
        if (typeof options.cid === "string") commentInstance.setCid(options.cid);
        if (options.author.subplebbit && typeof options.updatedAt !== "number")
            commentInstance._updateLocalCommentPropsWithVerification(options.toJSONAfterChallengeVerification());
        else if (typeof options.depth === "number") commentInstance._initIpfsProps(options.toJSONIpfs());
        else if (typeof options.author.address === "string")
            commentInstance._initPubsubMessageProps(options.toJSONPubsubMessagePublication());

        if (typeof options.updatedAt === "number") await commentInstance._initCommentUpdate(options.toJSONCommentWithinPage());
=======
        commentInstance._rawCommentIpfs = options._rawCommentIpfs;
        commentInstance._rawCommentUpdate = options._rawCommentUpdate;
        commentInstance._pubsubMsgToPublish = options._pubsubMsgToPublish;

        Object.assign(
            commentInstance, // we jsonify here to get rid of private and function props
            remeda.omit(JSON.parse(JSON.stringify(options)), ["replies", "clients", "state", "publishingState", "updatingState"])
        );

        if (commentInstance._rawCommentIpfs) commentInstance._initIpfsProps(commentInstance._rawCommentIpfs);
        else if (commentInstance._pubsubMsgToPublish) commentInstance._initPubsubMessageProps(commentInstance._pubsubMsgToPublish);
        if (commentInstance._rawCommentUpdate) commentInstance._initCommentUpdate(commentInstance._rawCommentUpdate);
        return commentInstance;
    }

    private async _createCommentInstanceFromJsonfiedPageComment(options: CommentWithinPageJson) {
        const commentInstance = new Comment(this);

        Object.assign(commentInstance, remeda.omit(options, ["replies"])); // These two fields are instances so we shouldn't copy them

        commentInstance._updateRepliesPostsInstance(options.replies); // we need to update replies manually because it's a class instance

        return commentInstance;
    }

    private async _createCommentInstanceFromJsonfiedCommentInstance(options: CommentJson) {
        const commentInstance = new Comment(this);

        // Should copy all props except class instances like, comment.replies or instance-only props like states
        Object.assign(
            commentInstance, // we jsonify here to get rid of private and function props
            remeda.omit(<CommentJson>JSON.parse(JSON.stringify(options)), [
                "replies",
                "clients",
                "state",
                "publishingState",
                "updatingState"
            ])
        );

        if (commentInstance.cid) commentInstance._updateRepliesPostsInstance(options.replies); // we need to update replies manually because it's a class instance
>>>>>>> 433d395b

        return commentInstance;
    }

    async createComment(
        options: z.infer<typeof CreateCommentFunctionArguments> | CommentJson | Comment | CommentWithinPageJson
    ): Promise<Comment> {
        const log = Logger("plebbit-js:plebbit:createComment");

        if (options instanceof Comment) return this._createCommentInstanceFromAnotherCommentInstance(options);
        else if ("clients" in options) return this._createCommentInstanceFromJsonfiedCommentInstance(options);
        else if ("original" in options) return this._createCommentInstanceFromJsonfiedPageComment(options);
        const parsedOptions = CreateCommentFunctionArguments.parse(options);

        const commentInstance = new Comment(this);
        if ("cid" in parsedOptions) {
            commentInstance.setCid(parsedOptions.cid);
            if (Object.keys(parsedOptions).length === 1) return commentInstance; // No need to initialize other props if {cid: string} is provided
        }

        if ("publication" in parsedOptions) commentInstance._initChallengeRequestProps(parsedOptions);
        else if ("depth" in parsedOptions) {
            // Options is CommentIpfs
            commentInstance._initIpfsProps(parsedOptions);
        } else if ("signature" in parsedOptions) {
            // parsedOptions is CommentPubsubMessage
            commentInstance._initPubsubMessageProps(parsedOptions);
        } else if ("signer" in parsedOptions) {
            // we're creating a new comment to sign and publish here
            const fieldsFilled = <CommentOptionsToSign>await this._initMissingFieldsOfPublicationBeforeSigning(parsedOptions, log);
            const cleanedFieldsFilled = cleanUpBeforePublishing(fieldsFilled);
            const signedComment = <LocalCommentOptions>{ ...cleanedFieldsFilled, signature: await signComment(cleanedFieldsFilled, this) };
            commentInstance._initLocalProps(signedComment);
        } else if ("subplebbitAddress" in parsedOptions) commentInstance.setSubplebbitAddress(parsedOptions.subplebbitAddress);
        else {
            throw Error("Make sure you provided a remote comment props or signer to create a new local comment");
        }

        return commentInstance;
    }

    _canCreateNewLocalSub(): boolean {
        const isNode = typeof process?.versions?.node !== "undefined";
        return isNode;
    }

    private async _setSubplebbitIpfsOnInstanceIfPossible(
        subplebbit: RpcRemoteSubplebbit | RemoteSubplebbit,
        options: CreateRemoteSubplebbitOptions | SubplebbitIpfsType | RemoteSubplebbitJson | RpcRemoteSubplebbitJson
    ) {
        await subplebbit.initRemoteSubplebbitPropsNoMerge(options);
        if (options.signature) {
            const resParseSubplebbitIpfs = SubplebbitIpfsSchema.passthrough().safeParse(
                remeda.pick(options, <(keyof SubplebbitIpfsType)[]>[...options.signature.signedPropertyNames, "signature"])
            );
            if (resParseSubplebbitIpfs.success) {
                const cleanedRecord = removeUndefinedValuesRecursively(resParseSubplebbitIpfs.data); // safe way to replicate JSON.stringify() which is done before adding record to ipfs
                await subplebbit.initSubplebbitIpfsPropsNoMerge(cleanedRecord); // we're setting SubplebbitIpfs
            }
        }
    }

    private async _createSubplebbitRpc(
        options: z.infer<typeof CreateRpcSubplebbitFunctionArgumentSchema>
    ): Promise<RpcLocalSubplebbit | RpcRemoteSubplebbit> {
        const log = Logger("plebbit-js:plebbit:createSubplebbit");
        log.trace("Received subplebbit options to create a subplebbit instance over RPC:", options);

        if ("address" in options && typeof options.address === "string") {
            const rpcSubs = await this.listSubplebbits();
            const isSubRpcLocal = rpcSubs.includes(options.address);
            // Should actually create an instance here, instead of calling getSubplebbit
            if (isSubRpcLocal) {
                const sub = new RpcLocalSubplebbit(this);
                sub.setAddress(options.address);
                // wait for one update here, and then stop
                await sub.update();
                const updatePromise = new Promise((resolve) => sub.once("update", resolve));
                let error: PlebbitError | undefined;
                const errorPromise = new Promise((resolve) => sub.once("error", (err) => resolve((error = err))));
                await Promise.race([
                    updatePromise,
                    errorPromise,
                    new Promise((resolve) => typeof sub.createdAt === "number" && resolve(1)) // In case await sub.update() above got updated quickly
                ]);
                await sub.stop();
                if (error) throw error;

                return sub;
            } else {
                log.trace("Creating a remote RPC subplebbit instance with address", options.address);
                const remoteSub = new RpcRemoteSubplebbit(this);
                await this._setSubplebbitIpfsOnInstanceIfPossible(remoteSub, options);

                return remoteSub;
            }
        } else if (!("address" in options)) {
            // We're creating a new local sub
            const newLocalSub = await this.plebbitRpcClient!.createSubplebbit(options);
            log(`Created local-RPC subplebbit (${newLocalSub.address}) with props:`, JSON.parse(JSON.stringify(newLocalSub)));
            newLocalSub.emit("update", newLocalSub);
            return newLocalSub;
        } else throw Error("Failed to create subplebbit rpc instance, are you sure you provided the correct args?");
    }

    private async _createRemoteSubplebbitInstance(options: z.infer<typeof CreateRemoteSubplebbitFunctionArgumentSchema>) {
        const log = Logger("plebbit-js:plebbit:createRemoteSubplebbit");

        log.trace("Received subplebbit options to create a remote subplebbit instance:", options);
        const subplebbit = new RemoteSubplebbit(this);
        await this._setSubplebbitIpfsOnInstanceIfPossible(subplebbit, options);

        log.trace(`Created remote subplebbit instance (${subplebbit.address})`);
        return subplebbit;
    }

    private async _createLocalSub(
        options: CreateNewLocalSubplebbitParsedOptions | CreateInstanceOfLocalOrRemoteSubplebbitOptions
    ): Promise<LocalSubplebbit> {
        const log = Logger("plebbit-js:plebbit:createLocalSubplebbit");
        log.trace("Received subplebbit options to create a local subplebbit instance:", options);

        const canCreateLocalSub = this._canCreateNewLocalSub();
        if (!canCreateLocalSub) throw new PlebbitError("ERR_CAN_NOT_CREATE_A_SUB", { plebbitOptions: this._userPlebbitOptions });

        const isLocalSub = (await this.listSubplebbits()).includes(options.address); // Sub exists already, only pass address so we don't override other props
        const subplebbit = new LocalSubplebbit(this);
        if (isLocalSub) {
            // If the sub is already created before, then load it with address only. We don't care about other props
            subplebbit.setAddress(options.address);
            await subplebbit._loadLocalSubDb();
            log.trace(`Created instance of existing local subplebbit (${subplebbit.address}) with props:`);
            subplebbit.emit("update", subplebbit);
            return subplebbit;
        } else if ("signer" in options) {
            // This is a new sub

            const parsedOptions = CreateNewLocalSubplebbitParsedOptionsSchema.parse(<CreateNewLocalSubplebbitParsedOptions>options);
            await subplebbit.initNewLocalSubPropsNoMerge(parsedOptions); // We're initializing a new local sub props here
            await subplebbit._createNewLocalSubDb();
            log.trace(`Created a new local subplebbit (${subplebbit.address}) with props:`);
            subplebbit.emit("update", subplebbit);
            return subplebbit;
        } else throw Error("Are you trying to create a local sub with no address or signer? This is a critical error");
    }

    private async _createSubInstanceFromJsonifiedSub(jsonfied: SubplebbitJson): ReturnType<Plebbit["createSubplebbit"]> {
        // jsonfied = JSON.parse(JSON.stringify(subplebbitInstance))
        // should probably exclude internal and instance-exclusive props like states

        if (this.plebbitRpcClient) return this._createSubplebbitRpc(jsonfied);
        else if ("startedState" in jsonfied) return this._createLocalSub(jsonfied);
        else return this._createRemoteSubplebbitInstance(jsonfied);
    }

    async createSubplebbit(
        options: z.infer<typeof CreateSubplebbitFunctionArgumentsSchema> | SubplebbitJson = {}
    ): Promise<RemoteSubplebbit | RpcRemoteSubplebbit | RpcLocalSubplebbit | LocalSubplebbit> {
        const log = Logger("plebbit-js:plebbit:createSubplebbit");
        if (options instanceof RemoteSubplebbit) return options; // not sure why somebody would call createSubplebbit with an instance, will probably change later
        if ("clients" in options) return this._createSubInstanceFromJsonifiedSub(<SubplebbitJson>options);
        const parsedOptions = CreateSubplebbitFunctionArgumentsSchema.parse(options);
        log.trace("Received options: ", parsedOptions);

        if ("address" in parsedOptions && parsedOptions?.address && doesDomainAddressHaveCapitalLetter(parsedOptions.address))
            throw new PlebbitError("ERR_DOMAIN_ADDRESS_HAS_CAPITAL_LETTER", { ...parsedOptions });

        if (this.plebbitRpcClient) {
            const parsedRpcOptions = CreateRpcSubplebbitFunctionArgumentSchema.parse(options);
            return this._createSubplebbitRpc(parsedRpcOptions);
        }

        const canCreateLocalSub = this._canCreateNewLocalSub();

        if ("signer" in parsedOptions && !canCreateLocalSub)
            throw new PlebbitError("ERR_CAN_NOT_CREATE_A_SUB", { plebbitOptions: this._userPlebbitOptions });

        if (!canCreateLocalSub) {
            const parsedRemoteOptions = CreateRemoteSubplebbitFunctionArgumentSchema.parse(options);
            return this._createRemoteSubplebbitInstance(parsedRemoteOptions);
        }

        if ("address" in parsedOptions && !("signer" in parsedOptions)) {
            // sub is already created, need to check if it's local or remote
            const localSubs = await this.listSubplebbits();
            const isSubLocal = localSubs.includes(parsedOptions.address);
            if (isSubLocal) return this._createLocalSub({ address: parsedOptions.address });
            else {
                const parsedRemoteOptions = CreateRemoteSubplebbitFunctionArgumentSchema.parse(options);
                return this._createRemoteSubplebbitInstance(parsedRemoteOptions);
            }
        } else if (!("address" in parsedOptions) && !("signer" in parsedOptions)) {
            // no address, no signer, create signer and assign address to signer.address
            const signer = await this.createSigner();
            const localOptions = CreateNewLocalSubplebbitParsedOptionsSchema.parse({ ...parsedOptions, signer, address: signer.address });
            log(`Did not provide CreateSubplebbitOptions.signer, generated random signer with address (${localOptions.address})`);

            return this._createLocalSub(localOptions);
        } else if (!("address" in parsedOptions) && "signer" in parsedOptions) {
            const signer = await this.createSigner(parsedOptions.signer);
            const localOptions = CreateNewLocalSubplebbitParsedOptionsSchema.parse(<CreateNewLocalSubplebbitParsedOptions>{
                ...parsedOptions,
                address: signer.address,
                signer
            });
            return this._createLocalSub(localOptions);
        } else if ("address" in parsedOptions && "signer" in parsedOptions) return this._createLocalSub(parsedOptions);
        else throw new PlebbitError("ERR_CAN_NOT_CREATE_A_SUB", { parsedOptions });
    }

    async _createVoteInstanceFromJsonfiedVote(jsonfied: VoteJson) {
        const voteInstance = new Vote(this);
        // we stringify here to remove functions and create a deep copy
        Object.assign(voteInstance, remeda.omit(<VoteJson>JSON.parse(JSON.stringify(jsonfied)), ["state", "publishingState", "clients"]));
        return voteInstance;
    }

    async createVote(options: z.infer<typeof CreateVoteFunctionArgumentSchema> | VoteJson): Promise<Vote> {
        const log = Logger("plebbit-js:plebbit:createVote");
        if ("clients" in options) return this._createVoteInstanceFromJsonfiedVote(options);
        const parsedOptions = CreateVoteFunctionArgumentSchema.parse(options);
        const voteInstance = new Vote(this);

        if ("publication" in parsedOptions) voteInstance._initChallengeRequestProps(parsedOptions);
        else if ("signature" in parsedOptions) {
            voteInstance._initRemoteProps(parsedOptions);
        } else {
            const finalOptions = <VoteOptionsToSign>await this._initMissingFieldsOfPublicationBeforeSigning(parsedOptions, log);
            const cleanedFinalOptions = cleanUpBeforePublishing(finalOptions);
            const signedVote: LocalVoteOptions = {
                ...cleanedFinalOptions,
                signature: await signVote(cleanedFinalOptions, this)
            };

            voteInstance._initLocalProps(signedVote);
        }
        return voteInstance;
    }

    async _createCommentEditInstanceFromJsonfiedCommentEdit(jsonfied: CommentEditTypeJson) {
        const editInstance = new CommentEdit(this);
        // we stringify here to remove functions and create a deep copy
        Object.assign(
            editInstance,
            remeda.omit(<CommentEditTypeJson>JSON.parse(JSON.stringify(jsonfied)), ["state", "publishingState", "clients"])
        );

        return editInstance;
    }

    async createCommentEdit(options: z.infer<typeof CreateCommentEditFunctionArgumentSchema> | CommentEditTypeJson): Promise<CommentEdit> {
        const log = Logger("plebbit-js:plebbit:createCommentEdit");
        if ("clients" in options) return this._createCommentEditInstanceFromJsonfiedCommentEdit(options);
        const parsedOptions = CreateCommentEditFunctionArgumentSchema.parse(options);
        const editInstance = new CommentEdit(this);

        if ("publication" in parsedOptions) editInstance._initChallengeRequestProps(parsedOptions);
        else if ("signature" in parsedOptions)
            editInstance._initRemoteProps(parsedOptions); // User just wants to instantiate a CommentEdit object, not publish
        else {
            const finalOptions = <CommentEditOptionsToSign>await this._initMissingFieldsOfPublicationBeforeSigning(parsedOptions, log);
            const cleanedFinalOptions = cleanUpBeforePublishing(finalOptions);
            const signedEdit = <LocalCommentEditOptions>{
                ...cleanedFinalOptions,
                signature: await signCommentEdit(cleanedFinalOptions, this)
            };
            editInstance._initLocalProps(signedEdit);
        }
        return editInstance;
    }

    createSigner(createSignerOptions?: CreateSignerOptions) {
        return createSigner(createSignerOptions);
    }

    async listSubplebbits(): Promise<string[]> {
        if (this.plebbitRpcClient) return this.plebbitRpcClient.listSubplebbits();
        const canCreateSubs = this._canCreateNewLocalSub();
        if (!canCreateSubs || !this.dataPath) return [];
        return nodeListSubplebbits(this);
    }

    async fetchCid(cid: string): Promise<string> {
        const parsedCid = parseCidStringSchemaWithPlebbitErrorIfItFails(cid);
        if (this.plebbitRpcClient) return this.plebbitRpcClient.fetchCid(parsedCid);
        else return this._clientsManager.fetchCid(parsedCid);
    }

    // Used to pre-subscribe so publishing on pubsub would be faster
    async pubsubSubscribe(pubsubTopic: string) {
        const parsedTopic = PubsubTopicSchema.parse(pubsubTopic);
        if (this._pubsubSubscriptions[parsedTopic]) return;
        const handler = () => {};
        await this._clientsManager.pubsubSubscribe(parsedTopic, handler);
        this._pubsubSubscriptions[parsedTopic] = handler;
    }

    async pubsubUnsubscribe(pubsubTopic: string) {
        const parsedTopic = PubsubTopicSchema.parse(pubsubTopic);
        if (!this._pubsubSubscriptions[parsedTopic]) return;
        await this._clientsManager.pubsubUnsubscribe(parsedTopic, this._pubsubSubscriptions[parsedTopic]);
        delete this._pubsubSubscriptions[parsedTopic];
    }

    async resolveAuthorAddress(authorAddress: string) {
        const parsedAddress = AuthorAddressSchema.parse(authorAddress);
        const resolved = await this._clientsManager.resolveAuthorAddressIfNeeded(parsedAddress);
        return resolved;
    }

    async _createStorageLRU(opts: Omit<LRUStorageConstructor, "plebbit">) {
        // should add the storage LRU to an array, so we can destroy all of them on plebbit.destroy
        if (!this._storageLRUs[opts.cacheName]) {
            this._storageLRUs[opts.cacheName] = new LRUStorage({ ...opts, plebbit: this });
            await this._storageLRUs[opts.cacheName].init();
        }
        return this._storageLRUs[opts.cacheName];
    }

    async rpcCall(method: string, params: any[]): Promise<any> {
        if (!this.plebbitRpcClient) throw Error("Can't call rpcCall without having a rpc connection");
        return this.plebbitRpcClient.rpcCall(method, params);
    }

    async destroy() {
        // Clean up connections
        if (this.plebbitRpcClient) await this.plebbitRpcClient.destroy();
        await this._storage.destroy();
        await Promise.all(Object.values(this._storageLRUs).map((storage) => storage.destroy()));
    }
}<|MERGE_RESOLUTION|>--- conflicted
+++ resolved
@@ -219,14 +219,9 @@
         hideClassPrivateProps(this);
     }
 
-<<<<<<< HEAD
-    async getSubplebbit(subplebbitAddress: string) {
-        const subplebbit = await this.createSubplebbit({ address: subplebbitAddress });
-=======
     async getSubplebbit(subplebbitAddress: z.infer<typeof SubplebbitAddressSchema>) {
         const parsedAddress = SubplebbitAddressSchema.parse(subplebbitAddress);
         const subplebbit = await this.createSubplebbit({ address: parsedAddress });
->>>>>>> 433d395b
 
         if (typeof subplebbit.createdAt === "number") return <RpcLocalSubplebbit | LocalSubplebbit>subplebbit; // It's a local sub, and alreadh has been loaded, no need to wait
         const timeoutMs = this._clientsManager.getGatewayTimeoutMs("subplebbit");
@@ -307,16 +302,6 @@
 
     private async _createCommentInstanceFromAnotherCommentInstance(options: Comment) {
         const commentInstance = new Comment(this);
-<<<<<<< HEAD
-        if (typeof options.cid === "string") commentInstance.setCid(options.cid);
-        if (options.author.subplebbit && typeof options.updatedAt !== "number")
-            commentInstance._updateLocalCommentPropsWithVerification(options.toJSONAfterChallengeVerification());
-        else if (typeof options.depth === "number") commentInstance._initIpfsProps(options.toJSONIpfs());
-        else if (typeof options.author.address === "string")
-            commentInstance._initPubsubMessageProps(options.toJSONPubsubMessagePublication());
-
-        if (typeof options.updatedAt === "number") await commentInstance._initCommentUpdate(options.toJSONCommentWithinPage());
-=======
         commentInstance._rawCommentIpfs = options._rawCommentIpfs;
         commentInstance._rawCommentUpdate = options._rawCommentUpdate;
         commentInstance._pubsubMsgToPublish = options._pubsubMsgToPublish;
@@ -358,7 +343,6 @@
         );
 
         if (commentInstance.cid) commentInstance._updateRepliesPostsInstance(options.replies); // we need to update replies manually because it's a class instance
->>>>>>> 433d395b
 
         return commentInstance;
     }
