import { Plebbit } from "./plebbit";
import {
    CommentWithCommentUpdate,
    OnlyDefinedProperties,
    PageIpfs,
    PagesType,
    PagesTypeIpfs,
    PagesTypeJson,
    PageType,
    Timeframe
} from "./types";
import { nativeFunctions } from "./runtime/node/util";
import isIPFS from "is-ipfs";
import { messages } from "./errors";
import Hash from "ipfs-only-hash";
import lodash from "lodash";
import assert from "assert";
import { Pages } from "./pages";
import { PlebbitError } from "./plebbit-error";

//This is temp. TODO replace this with accurate mapping
export const TIMEFRAMES_TO_SECONDS: Record<Timeframe, number> = Object.freeze({
    HOUR: 60 * 60,
    DAY: 60 * 60 * 24,
    WEEK: 60 * 60 * 24 * 7,
    MONTH: 60 * 60 * 24 * 7 * 4,
    YEAR: 60 * 60 * 24 * 7 * 4 * 12,
    ALL: Infinity
});
const DOWNLOAD_LIMIT_BYTES = 1000000; // 1mb

async function fetchWithLimit(url: string, options?): Promise<string> {
    // Node-fetch will take care of size limits through options.size, while browsers will process stream manually
    let res: Response;
    try {
        //@ts-expect-error
        res = await nativeFunctions.fetch(url, { ...options, size: DOWNLOAD_LIMIT_BYTES });
        if (res.status !== 200) throw Error("Failed to fetch");
        // If getReader is undefined that means node-fetch is used here. node-fetch processes options.size automatically
        if (res?.body?.getReader === undefined) return await res.text();
    } catch (e) {
        if (e.message.includes("over limit")) throwWithErrorCode("ERR_OVER_DOWNLOAD_LIMIT", { url, downloadLimit: DOWNLOAD_LIMIT_BYTES });
        const errorCode = url.includes("/ipfs/")
            ? "ERR_FAILED_TO_FETCH_IPFS_VIA_GATEWAY"
            : url.includes("/ipns/")
            ? "ERR_FAILED_TO_FETCH_IPNS_VIA_GATEWAY"
            : "ERR_FAILED_TO_FETCH_GENERIC";
        throwWithErrorCode(errorCode, { url, status: res?.status, statusText: res?.statusText });

        // If error is not related to size limit, then throw it again
    }

    //@ts-ignore
    if (res?.body?.getReader !== undefined) {
        let totalBytesRead = 0;

        // @ts-ignore
        const reader = res.body.getReader();
        const decoder = new TextDecoder("utf-8");

        let resText: string = "";

        while (true) {
            const { done, value } = await reader.read();
            //@ts-ignore
            if (value) resText += decoder.decode(value);
            if (done || !value) break;
            if (value.length + totalBytesRead > DOWNLOAD_LIMIT_BYTES)
                throwWithErrorCode("ERR_OVER_DOWNLOAD_LIMIT", { url, downloadLimit: DOWNLOAD_LIMIT_BYTES });
            totalBytesRead += value.length;
        }
        return resText;
    }
}

export async function fetchCid(cid: string, plebbit: Plebbit, catOptions = { length: DOWNLOAD_LIMIT_BYTES }): Promise<string> {
    if (!isIPFS.cid(cid) && isIPFS.path(cid)) cid = cid.split("/")[2];
    if (!isIPFS.cid(cid)) throwWithErrorCode("ERR_CID_IS_INVALID", `fetchCid: (${cid}) is invalid as a CID`);
    let fileContent: string | undefined;
    const ipfsClient = plebbit._defaultIpfsClient();
    if (!ipfsClient) {
        const url = `${plebbit.ipfsGatewayUrl}/ipfs/${cid}`;
<<<<<<< HEAD
        const [resText, res] = await fetchWithLimit(url, { headers: ipfsClient._clientOptions?.headers, cache: "force-cache" });
        if (res.status === 200) fileContent = resText;
        else throwWithErrorCode("ERR_FAILED_TO_FETCH_HTTP_GENERIC", { url, status: res.status, statusText: res.statusText });
=======
        fileContent = await fetchWithLimit(url, { headers: plebbit.ipfsHttpClientOptions?.headers, cache: "force-cache" });
>>>>>>> ef0f3c6d
    } else {
        let error;
        try {
            fileContent = await ipfsClient._client.cat(cid, catOptions); // Limit is 1mb files
        } catch (e) {
            error = e;
        }

        if (typeof fileContent !== "string") throwWithErrorCode("ERR_FAILED_TO_FETCH_IPFS_VIA_IPFS", { cid, error, options: catOptions });
    }

    const calculatedCid: string = await Hash.of(fileContent);
    if (fileContent.length === DOWNLOAD_LIMIT_BYTES && calculatedCid !== cid)
        throwWithErrorCode("ERR_OVER_DOWNLOAD_LIMIT", { cid, downloadLimit: DOWNLOAD_LIMIT_BYTES });
    if (calculatedCid !== cid) throwWithErrorCode("ERR_CALCULATED_CID_DOES_NOT_MATCH", { calculatedCid, cid });

    plebbit.emit("fetchedcid", cid, fileContent);
    return fileContent;
}

export async function loadIpfsFileAsJson(cid: string, plebbit: Plebbit) {
    return JSON.parse(await fetchCid(cid, plebbit));
}

export async function loadIpnsAsJson(ipns: string, plebbit: Plebbit, callbackAfterResolve?: (ipns: string, cid: string) => void) {
    if (typeof ipns !== "string") throwWithErrorCode("ERR_IPNS_IS_INVALID", { ipns });
    const ipfsClient = plebbit._defaultIpfsClient();
    if (!ipfsClient) {
        const url = `${plebbit.ipfsGatewayUrl}/ipns/${ipns}`;
<<<<<<< HEAD
        const [resText, res] = await fetchWithLimit(url, {
            headers: ipfsClient?._clientOptions?.headers,
=======
        const resText = await fetchWithLimit(url, {
            headers: plebbit.ipfsHttpClientOptions?.headers,
>>>>>>> ef0f3c6d
            cache: "no-store",
            size: DOWNLOAD_LIMIT_BYTES
        });
        plebbit.emit("fetchedipns", ipns, resText);
        return JSON.parse(resText);
    } else {
        let cid: string | undefined, error;
        try {
            cid = await ipfsClient._client.name.resolve(ipns);
        } catch (e) {
            error = e;
        }
        if (typeof cid !== "string") throwWithErrorCode("ERR_FAILED_TO_RESOLVE_IPNS_VIA_IPFS", { ipns, error });
        plebbit.emit("resolvedipns", ipns, cid);
        if (callbackAfterResolve) callbackAfterResolve(ipns, cid);
        return loadIpfsFileAsJson(cid, plebbit);
    }
}

export function timestamp() {
    return Math.round(Date.now() / 1000);
}

export function replaceXWithY(obj: Object, x: any, y: any): any {
    // obj is a JS object
    const newObj = {};
    Object.entries(obj).forEach(([key, value]) => {
        if (obj[key] === x) newObj[key] = y;
        // `typeof`` gives browser transpiling error "Uncaught ReferenceError: exports is not defined"
        // don't know why but it can be fixed by replacing with `instanceof`
        // else if (typeof value === "object" && value !== null) newObj[key] = replaceXWithY(value, x, y);
        else if (value instanceof Object && value !== null) newObj[key] = replaceXWithY(value, x, y);
        else newObj[key] = value;
    });
    return newObj;
}

export function hotScore(comment: Pick<CommentWithCommentUpdate, "timestamp" | "upvoteCount" | "downvoteCount">) {
    assert(typeof comment.downvoteCount === "number" && typeof comment.upvoteCount === "number" && typeof comment.timestamp === "number");

    const score = comment.upvoteCount - comment.downvoteCount;
    const order = Math.log10(Math.max(score, 1));
    const sign = score > 0 ? 1 : score < 0 ? -1 : 0;
    const seconds = comment.timestamp - 1134028003;
    return lodash.round(sign * order + seconds / 45000, 7);
}

export function controversialScore(comment: Pick<CommentWithCommentUpdate, "timestamp" | "upvoteCount" | "downvoteCount">) {
    assert(typeof comment.downvoteCount === "number" && typeof comment.upvoteCount === "number");

    if (comment.downvoteCount <= 0 || comment.upvoteCount <= 0) return 0;
    const magnitude = comment.upvoteCount + comment.downvoteCount;
    const balance =
        comment.upvoteCount > comment.downvoteCount
            ? comment.downvoteCount / comment.upvoteCount
            : comment.upvoteCount / comment.downvoteCount;
    return Math.pow(magnitude, balance);
}

export function topScore(comment: Pick<CommentWithCommentUpdate, "timestamp" | "upvoteCount" | "downvoteCount">) {
    assert(typeof comment.downvoteCount === "number" && typeof comment.upvoteCount === "number");

    return comment.upvoteCount - comment.downvoteCount;
}

export function newScore(comment: Pick<CommentWithCommentUpdate, "timestamp" | "upvoteCount" | "downvoteCount">) {
    assert(typeof comment.timestamp === "number");
    return comment.timestamp;
}

export function oldScore(comment: Pick<CommentWithCommentUpdate, "timestamp" | "upvoteCount" | "downvoteCount">) {
    assert(typeof comment.timestamp === "number");

    return -comment.timestamp;
}

export function removeNullAndUndefinedValues<T extends Object>(obj: T): T {
    return <T>lodash.omitBy(obj, lodash.isNil);
}

export function removeNullAndUndefinedValuesRecursively<T>(obj: T): T {
    if (Array.isArray(obj)) return <T>obj.map(removeNullAndUndefinedValuesRecursively);
    if (!lodash.isPlainObject(obj)) return obj;
    const cleanedObj = removeNullAndUndefinedValues(obj);
    for (const [key, value] of Object.entries(cleanedObj))
        if (lodash.isPlainObject(value) || Array.isArray(value)) cleanedObj[key] = removeNullAndUndefinedValuesRecursively(value);

    return cleanedObj;
}

// TODO rename
export function removeKeysWithUndefinedValues<T extends Object>(object: T): OnlyDefinedProperties<T> {
    const newObj = JSON.parse(JSON.stringify(object));
    for (const prop in newObj)
        if (newObj[prop]?.constructor?.name === "Object" && JSON.stringify(newObj[prop]) === "{}") delete newObj[prop];

    return newObj;
}

export function throwWithErrorCode(code: keyof typeof messages, details?: {}) {
    throw new PlebbitError(code, details);
}

export async function parsePageIpfs(pageIpfs: PageIpfs, subplebbit: Pages["_subplebbit"]): Promise<PageType> {
    const finalComments = await Promise.all(pageIpfs.comments.map((commentObj) => subplebbit.plebbit.createComment(commentObj.comment)));
    for (let i = 0; i < finalComments.length; i++) {
        //@ts-expect-error
        finalComments[i].subplebbit = subplebbit;
        await finalComments[i]._initCommentUpdate(pageIpfs.comments[i].update);
    }

    return { comments: finalComments, nextCid: pageIpfs.nextCid };
}

export async function parsePagesIpfs(pagesRaw: PagesTypeIpfs, subplebbit: Pages["_subplebbit"]): Promise<PagesType> {
    const parsedPages = await Promise.all(Object.keys(pagesRaw.pages).map((key) => parsePageIpfs(pagesRaw.pages[key], subplebbit)));
    const pagesType: PagesType["pages"] = Object.fromEntries(Object.keys(pagesRaw.pages).map((key, i) => [key, parsedPages[i]]));
    return { pages: pagesType, pageCids: pagesRaw.pageCids };
}

const isJsonString = (jsonString: any) => {
    if (typeof jsonString !== "string" || (!jsonString.startsWith("{") && !jsonString.startsWith("["))) return false;
    try {
        JSON.parse(jsonString);
        return true;
    } catch {
        return false;
    }
};

// Only for DB
export const parseJsonStrings = (obj: any) => {
    if (obj === "[object Object]") throw Error(`Object shouldn't be [object Object]`);
    if (Array.isArray(obj)) return obj.map((o) => parseJsonStrings(o));
    if (!isJsonString(obj) && !lodash.isPlainObject(obj)) return obj;

    const newObj = removeNullAndUndefinedValues(isJsonString(obj) ? JSON.parse(obj) : lodash.cloneDeep(obj));
    //prettier-ignore
    const booleanFields = ["deleted", "spoiler", "pinned", "locked", "removed", "commentUpdate_deleted", "commentUpdate_spoiler", "commentUpdate_pinned", "commentUpdate_locked", "commentUpdate_removed"];
    for (const [key, value] of Object.entries(newObj)) {
        if (value === "[object Object]") throw Error(`key (${key}) shouldn't be [object Object]`);

        if (booleanFields.includes(key) && typeof value === "number") newObj[key] = Boolean(value);
        else if (isJsonString(value)) newObj[key] = removeNullAndUndefinedValues(JSON.parse(<any>value));
        if (newObj[key]?.constructor?.name === "Object") newObj[key] = removeNullAndUndefinedValues(parseJsonStrings(newObj[key]));
    }
    return <any>newObj;
};

// To use for both subplebbit.posts and comment.replies

export async function parseRawPages(
    replies: PagesTypeIpfs | PagesTypeJson | Pages | undefined,
    parentCid: string | undefined,
    subplebbit: Pages["_subplebbit"]
): Promise<Pages> {
    if (!replies)
        return new Pages({
            pages: undefined,
            pageCids: undefined,
            subplebbit: subplebbit,
            pagesIpfs: undefined,
            parentCid: parentCid
        });

    if (replies instanceof Pages) return replies;

    const isIpfs = Boolean(Object.values(replies.pages)[0]?.comments[0]["update"]);

    if (isIpfs) {
        replies = replies as PagesTypeIpfs;
        const parsedPages = await parsePagesIpfs(replies, subplebbit);
        return new Pages({
            pages: parsedPages.pages,
            pageCids: parsedPages.pageCids,
            subplebbit: subplebbit,
            pagesIpfs: replies.pages,
            parentCid: parentCid
        });
    } else {
        replies = replies as PagesTypeJson;
        const repliesClone = lodash.cloneDeep(replies) as PagesType;
        //@ts-expect-error
        const pageKeys: (keyof PagesType["pages"])[] = Object.keys(repliesClone.pages);
        for (const key of pageKeys)
            repliesClone.pages[key].comments = await Promise.all(
                replies.pages[key].comments.map((comment) =>
                    subplebbit.plebbit.createComment.bind(subplebbit.plebbit)({ ...comment, subplebbit })
                )
            );

        return new Pages({
            pages: repliesClone.pages,
            pageCids: replies.pageCids,
            subplebbit: subplebbit,
            pagesIpfs: undefined,
            parentCid: parentCid
        });
    }
}

export function shortifyAddress(address: string): string {
    if (address.includes(".")) return address; // If a domain then no need to shortify
    // Remove prefix (12D3KooW)
    const removedPrefix = address.slice(8);
    // Return first 12 characters
    const shortAddress = removedPrefix.slice(0, 12);
    return shortAddress;
}

export function shortifyCid(cid: string): string {
    // Remove prefix (Qm)
    // Return first 12 characters
    return cid.slice(2).slice(0, 12);
}<|MERGE_RESOLUTION|>--- conflicted
+++ resolved
@@ -80,13 +80,7 @@
     const ipfsClient = plebbit._defaultIpfsClient();
     if (!ipfsClient) {
         const url = `${plebbit.ipfsGatewayUrl}/ipfs/${cid}`;
-<<<<<<< HEAD
-        const [resText, res] = await fetchWithLimit(url, { headers: ipfsClient._clientOptions?.headers, cache: "force-cache" });
-        if (res.status === 200) fileContent = resText;
-        else throwWithErrorCode("ERR_FAILED_TO_FETCH_HTTP_GENERIC", { url, status: res.status, statusText: res.statusText });
-=======
         fileContent = await fetchWithLimit(url, { headers: plebbit.ipfsHttpClientOptions?.headers, cache: "force-cache" });
->>>>>>> ef0f3c6d
     } else {
         let error;
         try {
@@ -116,13 +110,8 @@
     const ipfsClient = plebbit._defaultIpfsClient();
     if (!ipfsClient) {
         const url = `${plebbit.ipfsGatewayUrl}/ipns/${ipns}`;
-<<<<<<< HEAD
-        const [resText, res] = await fetchWithLimit(url, {
-            headers: ipfsClient?._clientOptions?.headers,
-=======
         const resText = await fetchWithLimit(url, {
             headers: plebbit.ipfsHttpClientOptions?.headers,
->>>>>>> ef0f3c6d
             cache: "no-store",
             size: DOWNLOAD_LIMIT_BYTES
         });
