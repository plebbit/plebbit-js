--- conflicted
+++ resolved
@@ -143,35 +143,22 @@
     return -comment.comment.timestamp;
 }
 
-<<<<<<< HEAD
-export function removeNullAndUndefinedValues<T extends Object>(obj: T) {
+export function removeNullUndefinedValues<T extends Object>(obj: T) {
     return remeda.omitBy(obj, remeda.isNil);
-}
-
-export function removeNullAndUndefinedValuesRecursively<T>(obj: any): T {
-    if (Array.isArray(obj)) return <T>obj.map(removeNullAndUndefinedValuesRecursively);
-    if (!remeda.isPlainObject(obj)) return obj;
-    const cleanedObj: any = removeNullAndUndefinedValues(obj);
-    for (const [key, value] of Object.entries(cleanedObj))
-        if (remeda.isPlainObject(value) || Array.isArray(value)) cleanedObj[key] = removeNullAndUndefinedValuesRecursively(value);
-=======
-function removeNullUndefinedValues<T extends Object>(obj: T): T {
-    return <T>lodash.omitBy(obj, lodash.isNil);
 }
 
 function removeNullUndefinedEmptyObjectValues<T extends Object>(obj: T): T {
     const firstStep = removeNullUndefinedValues(obj); // remove undefined and null values
-    const secondStep = <T>lodash.omitBy(firstStep, (value) => lodash.isPlainObject(value) && lodash.isEmpty(value)); // remove empty {} values
+    const secondStep = <T>remeda.omitBy(firstStep, (value) => remeda.isPlainObject(value) && remeda.isEmpty(value)); // remove empty {} values
     return secondStep;
 }
 
 export function removeNullUndefinedEmptyObjectsValuesRecursively<T>(obj: T): T {
     if (Array.isArray(obj)) return <T>obj.map(removeNullUndefinedEmptyObjectsValuesRecursively);
-    if (!lodash.isPlainObject(obj)) return obj;
-    const cleanedObj = removeNullUndefinedEmptyObjectValues(obj);
+    if (!remeda.isPlainObject(obj)) return obj;
+    const cleanedObj: any = removeNullUndefinedEmptyObjectValues(obj);
     for (const [key, value] of Object.entries(cleanedObj))
-        if (lodash.isPlainObject(value) || Array.isArray(value)) cleanedObj[key] = removeNullUndefinedEmptyObjectsValuesRecursively(value);
->>>>>>> a7aedf16
+        if (remeda.isPlainObject(value) || Array.isArray(value)) cleanedObj[key] = removeNullUndefinedEmptyObjectsValuesRecursively(value);
 
     return cleanedObj;
 }
@@ -206,8 +193,7 @@
     const parsedJsonString = parseIfJsonString(obj);
     if (!lodash.isPlainObject(obj) && !parsedJsonString) return obj;
 
-<<<<<<< HEAD
-    const newObj = removeNullAndUndefinedValues(parsedJsonString || lodash.cloneDeep(obj)); // not sure why we need clone here
+    const newObj = removeNullUndefinedValues(parsedJsonString || obj); // we may need clone here
     const booleanFields = [
         "deleted",
         "spoiler",
@@ -221,11 +207,6 @@
         "commentUpdate_removed",
         "isAuthorEdit"
     ];
-=======
-    const newObj = removeNullUndefinedValues(parsedJsonString || lodash.cloneDeep(obj)); // not sure why we need clone here
-    //prettier-ignore
-    const booleanFields = ["deleted", "spoiler", "pinned", "locked", "removed", "commentUpdate_deleted", "commentUpdate_spoiler", "commentUpdate_pinned", "commentUpdate_locked", "commentUpdate_removed", "isAuthorEdit"];
->>>>>>> a7aedf16
     for (const [key, value] of Object.entries(newObj)) {
         if (value === "[object Object]") throw Error(`key (${key}) shouldn't be [object Object]`);
 
