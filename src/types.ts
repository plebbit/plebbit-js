--- conflicted
+++ resolved
@@ -431,13 +431,8 @@
     previousCid?: string; // each post is a linked list
     depth?: number;
     signer?: SignerType;
-<<<<<<< HEAD
-    original?: Pick<Partial<CommentType>, "author" | "content" | "flair" | "protocolVersion">;
+    original?: Pick<Partial<CommentPubsubMessage>, "author" | "content" | "flair" | "protocolVersion">;
     deleted?: AuthorCommentEdit["deleted"];
-=======
-    original?: Pick<Partial<CommentPubsubMessage>, "author" | "content" | "flair" | "protocolVersion">;
-    deleted?: CommentType["edit"]["deleted"];
->>>>>>> a7aedf16
     thumbnailUrl?: string;
     thumbnailUrlWidth?: number;
     thumbnailUrlHeight?: number;
