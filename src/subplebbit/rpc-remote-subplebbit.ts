--- conflicted
+++ resolved
@@ -51,11 +51,7 @@
         this.plebbit
             .plebbitRpcClient!.getSubscription(this._updateRpcSubscriptionId)
             .on("update", async (updateProps) => {
-<<<<<<< HEAD
-                log(`Received new subplebbitUpdate from RPC (${this.plebbit.plebbitRpcClientsOptions![0]})`); // we're assuming single rpc client
-=======
-                log(`Received new subplebbitUpdate (${this.address}) from RPC (${this.plebbit.plebbitRpcClientsOptions[0]})`);
->>>>>>> a7aedf16
+                log(`Received new subplebbitUpdate (${this.address}) from RPC (${this.plebbit.plebbitRpcClientsOptions![0]})`);
                 const rpcSubProps = <SubplebbitIpfsType | InternalSubplebbitRpcType>updateProps.params.result;
                 await this._handleRpcUpdateProps(rpcSubProps);
                 this.emit("update", this);
