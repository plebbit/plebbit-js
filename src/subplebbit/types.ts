import type { LocalSubplebbit } from "../runtime/node/subplebbit/local-subplebbit.js";
<<<<<<< HEAD
import { JsonSignature, SignerType } from "../signer/constants.js";
import {
    ChallengeType,
    DecryptedChallengeRequestMessageType,
    DecryptedChallengeRequestMessageTypeWithSubplebbitAuthor,
    PagesTypeIpfs,
    PagesTypeJson,
    PostsPagesTypeIpfs,
    ProtocolVersion
} from "../types.js";
import { RpcLocalSubplebbit } from "./rpc-local-subplebbit.js";
=======
import type { JsonSignature, SignerType } from "../signer/constants.js";
import type { ChallengeType, DecryptedChallengeRequestMessageType, PagesTypeIpfs, PagesTypeJson, ProtocolVersion } from "../types.js";
import type { RpcLocalSubplebbit } from "./rpc-local-subplebbit.js";
>>>>>>> a7aedf16

export type SubplebbitStats = {
    hourActiveUserCount: number;
    dayActiveUserCount: number;
    weekActiveUserCount: number;
    monthActiveUserCount: number;
    yearActiveUserCount: number;
    allActiveUserCount: number;
    hourPostCount: number;
    dayPostCount: number;
    weekPostCount: number;
    monthPostCount: number;
    yearPostCount: number;
    allPostCount: number;
};

export type SubplebbitFeatures = {
    // any boolean that changes the functionality of the sub, add "no" in front if doesn't default to false
    noVideos?: boolean; // Not implemented
    noSpoilers?: boolean; // Not implemented. Author can't comment.spoiler = true their own comments
    noImages?: boolean; // Not implemented
    noVideoReplies?: boolean; // Not implemented
    noSpoilerReplies?: boolean; // Not implemented
    noImageReplies?: boolean; // Not implemented
    noPolls?: boolean; // Not impllemented
    noCrossposts?: boolean; // Not implemented
    noUpvotes?: boolean; // Not implemented
    noDownvotes?: boolean; // Not implemented
    noAuthors?: boolean; // Not implemented. No authors at all, like 4chan
    anonymousAuthors?: boolean; // Not implemented. Authors are given anonymous ids inside threads, like 4chan
    noNestedReplies?: boolean; // Not implemented. No nested replies, like old school forums and 4chan
    safeForWork?: boolean; // Not implemented
    authorFlairs?: boolean; // Not implemented. Authors can choose their own author flairs (otherwise only mods can)
    requireAuthorFlairs?: boolean; // Not implemented. Force authors to choose an author flair before posting
    postFlairs?: boolean; // Not implemented. Authors can choose their own post flairs (otherwise only mods can)
    requirePostFlairs?: boolean; // Not implemented. Force authors to choose a post flair before posting
    noMarkdownImages?: boolean; // Not implemented. Don't embed images in text posts markdown
    noMarkdownVideos?: boolean; // Not implemented. Don't embed videos in text posts markdown
    markdownImageReplies?: boolean; // Not implemented
    markdownVideoReplies?: boolean; // Not implemented
    requirePostLink?: boolean; // post.link must be defined and a valid https url
    requirePostLinkIsMedia?: boolean; // post.link must be of media (audio, video, image)
};

export type SubplebbitSuggested = {
    // values suggested by the sub owner, the client/user can ignore them without breaking interoperability
    primaryColor?: string;
    secondaryColor?: string;
    avatarUrl?: string;
    bannerUrl?: string;
    backgroundUrl?: string;
    language?: string;
    // TODO: menu links, wiki pages, sidebar widgets
};

export type Flair = {
    text: string;
    backgroundColor?: string;
    textColor?: string;
    expiresAt?: number; // timestamp in second, a flair assigned to an author by a mod will follow the author in future comments, unless it expires
};

export type SubplebbitEncryption = {
    type: "ed25519-aes-gcm"; // https://github.com/plebbit/plebbit-js/blob/master/docs/encryption.md
    publicKey: string; // 32 bytes base64 string (same as subplebbit.signer.publicKey)
};

export type SubplebbitRole = { role: "owner" | "admin" | "moderator" };

export type FlairOwner = "post" | "author";

export interface SubplebbitType extends Omit<CreateSubplebbitOptions, "database" | "signer"> {
    signature: JsonSignature;
    encryption: SubplebbitEncryption;
    address: string;
    shortAddress: string;
    signer?: SignerType;
    createdAt: number;
    updatedAt: number;
    pubsubTopic?: string;
    statsCid?: string;
    protocolVersion: ProtocolVersion; // semantic version of the protocol https://semver.org/
    posts?: PagesTypeJson;
    postUpdates?: { [timestampRange: string]: string }; // Timestamp range to cid of folder
}

export interface SubplebbitIpfsType extends Omit<SubplebbitType, "posts" | "shortAddress" | "settings" | "signer"> {
    posts?: PostsPagesTypeIpfs;
    challenges: Required<SubplebbitType["challenges"]>;
}

// This type will be stored in the db as the current state
export interface InternalSubplebbitType extends SubplebbitIpfsType, Pick<CreateSubplebbitOptions, "settings"> {
    signer: Pick<SignerType, "address" | "privateKey" | "type">;
    _subplebbitUpdateTrigger: boolean;
    _usingDefaultChallenge: boolean;
}

// This will be transmitted over RPC connection for local subs
export interface InternalSubplebbitRpcType extends Omit<InternalSubplebbitType, "signer" | "_subplebbitUpdateTrigger"> {
    started: RpcLocalSubplebbit["started"];
}

export interface CreateSubplebbitOptions extends SubplebbitEditOptions {
    createdAt?: number;
    updatedAt?: number;
    signer?: Pick<SignerType, "privateKey" | "type">;
    encryption?: SubplebbitEncryption;
    signature?: JsonSignature; // signature of the Subplebbit update by the sub owner to protect against malicious gateway
}

export interface SubplebbitEditOptions {
    title?: string;
    description?: string;
    roles?: { [authorAddress: string]: SubplebbitRole };
    rules?: string[];
    lastPostCid?: string;
    lastCommentCid?: string;
    pubsubTopic?: string;
    stats?: SubplebbitStats;
    features?: SubplebbitFeatures;
    suggested?: SubplebbitSuggested;
    flairs?: Record<FlairOwner, Flair[]>; // list of post/author flairs authors and mods can choose from
    address?: string;
    settings?: SubplebbitSettings;
    challenges?: SubplebbitChallenge[];
}

interface ExcludeSubplebbit {
    // singular because it only has to match 1 subplebbit
    addresses: string[]; // list of subplebbit addresses that can be used to exclude, plural because not a condition field like 'role'
    maxCommentCids: number; // maximum amount of comment cids that will be fetched to check
    postScore?: number;
    postReply?: number;
    firstCommentTimestamp?: number; // exclude if author account age is greater or equal than now - firstCommentTimestamp
}

export interface Exclude {
    // all conditions in Exclude are AND, for OR, use another Exclude item in the Exclude array
    subplebbit?: ExcludeSubplebbit; // exclude if author karma (from challengeRequestMessage.challengeCommentCids) in another subplebbit is greater or equal
    postScore?: number; // exclude if author post score is greater or equal
    replyScore?: number; // exclude if author reply score is greater or equal
    firstCommentTimestamp?: number; // exclude if author account age is greater or equal than now - firstCommentTimestamp
    challenges?: number[]; // exclude if all challenges with indexes passed, e.g. challenges: [0, 1] excludes if challenges at index 0 AND 1 passed, plural because has to match all
    post?: boolean; // exclude challenge if publication is a post
    reply?: boolean; // exclude challenge if publication is a reply
    vote?: boolean; // exclude challenge if publication is a vote
    role?: SubplebbitRole["role"][]; // exclude challenge if author.role.role = one of the string, singular because it only has to match 1 role
    address?: string[]; // exclude challenge if author.address = one of the string, singular because it only has to match 1 address
    rateLimit?: number; // exclude if publication per hour is lower than ratelimit
    rateLimitChallengeSuccess?: boolean; // only rate limit if the challengeVerification.challengeSuccess === rateLimitChallengeSuccess
}

interface ExcludeSubplebbit {
    // singular because it only has to match 1 subplebbit
    addresses: string[]; // list of subplebbit addresses that can be used to exclude, plural because not a condition field like 'role'
    maxCommentCids: number; // maximum amount of comment cids that will be fetched to check
    postScore?: number;
    replyScore?: number;
    firstCommentTimestamp?: number; // exclude if author account age is greater or equal than now - firstCommentTimestamp
}
interface OptionInput {
    option: string; // option property name, e.g. characterCount
    label: string; // option title, e.g. Character Count
    default?: string; // option default value, e.g. 10
    description?: string; // e.g. Amount of characters of the captcha
    placeholder?: string; // the value to display if the input field is empty, e.g. 10
    required?: boolean; // the option is required, the challenge will throw without it
}

// public challenges types
export interface SubplebbitChallenge {
    // copy values from private subplebbit.settings and publish to subplebbit.challenges
    exclude?: Exclude[]; // copied from subplebbit.settings.challenges.exclude
    description?: string; // copied from subplebbit.settings.challenges.description
    challenge?: string; // copied from ChallengeFile.challenge
    type?: string; // copied from ChallengeFile.type
}

export interface SubplebbitChallengeSettings {
    // the private settings of the challenge (subplebbit.settings.challenges)
    path?: string; // (only if name is undefined) the path to the challenge js file, used to get the props ChallengeFile {optionInputs, type, getChallenge}
    name?: string; // (only if path is undefined) the challengeName from Plebbit.challenges to identify it
    options?: { [optionPropertyName: string]: string }; // the options to be used to the getChallenge function, all values must be strings for UI ease of use
    exclude?: Exclude[]; // singular because it only has to match 1 exclude, the client must know the exclude setting to configure what challengeCommentCids to send
    description?: string; // describe in the frontend what kind of challenge the user will receive when publishing
}

export interface Challenge {
    // if the result of a challenge can't be optained by getChallenge(), return a challenge
    challenge: string; // e.g. '2 + 2'
    verify: (answer: string) => Promise<ChallengeResult>;
    type: ChallengeType["type"];
}

export type ChallengeResult =
    | { success: true }
    | {
          success: false;
          error: string; // the reason why the challenge failed, add it to ChallengeVerificationMessage.errors
      };

export interface ChallengeFile {
    // the result of the function exported by the challenge file
    optionInputs?: OptionInput[]; // the options inputs fields to display to the user
    type: ChallengeType["type"];
    challenge?: ChallengeType["challenge"]; // some challenges can be static and asked before the user publishes, like a password for example
    caseInsensitive?: ChallengeType["caseInsensitive"]; // challenge answer capitalization is ignored, informational only option added by the challenge file
    description?: string; // describe what the challenge does to display in the UI
    getChallenge: (
        challenge: SubplebbitChallengeSettings,
        challengeRequest: DecryptedChallengeRequestMessageTypeWithSubplebbitAuthor,
        challengeIndex: number,
        subplebbit: LocalSubplebbit
    ) => Promise<Challenge | ChallengeResult>;
}

export type ChallengeFileFactory = (subplebbitChallengeSettings: SubplebbitChallengeSettings) => ChallengeFile;

export type SubplebbitSettings = {
    fetchThumbnailUrls?: boolean;
    fetchThumbnailUrlsProxyUrl?: string;
    challenges?: SubplebbitChallengeSettings[] | null | undefined;
};<|MERGE_RESOLUTION|>--- conflicted
+++ resolved
@@ -1,7 +1,6 @@
 import type { LocalSubplebbit } from "../runtime/node/subplebbit/local-subplebbit.js";
-<<<<<<< HEAD
-import { JsonSignature, SignerType } from "../signer/constants.js";
-import {
+import type { JsonSignature, SignerType } from "../signer/constants.js";
+import type {
     ChallengeType,
     DecryptedChallengeRequestMessageType,
     DecryptedChallengeRequestMessageTypeWithSubplebbitAuthor,
@@ -10,12 +9,7 @@
     PostsPagesTypeIpfs,
     ProtocolVersion
 } from "../types.js";
-import { RpcLocalSubplebbit } from "./rpc-local-subplebbit.js";
-=======
-import type { JsonSignature, SignerType } from "../signer/constants.js";
-import type { ChallengeType, DecryptedChallengeRequestMessageType, PagesTypeIpfs, PagesTypeJson, ProtocolVersion } from "../types.js";
 import type { RpcLocalSubplebbit } from "./rpc-local-subplebbit.js";
->>>>>>> a7aedf16
 
 export type SubplebbitStats = {
     hourActiveUserCount: number;
