import { z } from "zod";
import {
    AuthorAddressSchema,
    ChallengeAnswerStringSchema,
    CidStringSchema,
    CreateSignerSchema,
    FlairSchema,
    JsonSignatureSchema,
    PlebbitTimestampSchema,
    ProtocolVersionSchema,
    SignerWithAddressPublicKeySchema,
    SubplebbitAddressSchema
} from "../schema/schema.js";
import { PostsPagesIpfsSchema } from "../pages/schema.js";
import { LocalSubplebbit } from "../runtime/node/subplebbit/local-subplebbit.js";
import * as remeda from "remeda";
import type { DecryptedChallengeRequestMessageTypeWithSubplebbitAuthor } from "../pubsub-messages/types.js";
import { messages } from "../errors.js";

// Other props of Subplebbit Ipfs here
export const SubplebbitEncryptionSchema = z
    .object({
        type: z.enum(["ed25519-aes-gcm"]), // https://github.com/plebbit/plebbit-js/blob/master/docs/encryption.md
        publicKey: SignerWithAddressPublicKeySchema.shape.publicKey // 32 bytes base64 string (same as subplebbit.signer.publicKey)
    })
    .passthrough();

export const SubplebbitRoleSchema = z
    .object({
        role: z.enum(["owner", "admin", "moderator"])
    })
    .passthrough();

export const PubsubTopicSchema = z.string().min(1);

export const SubplebbitSuggestedSchema = z
    .object({
        // values suggested by the sub owner, the client/user can ignore them without breaking interoperability
        primaryColor: z.string().optional(),
        secondaryColor: z.string().optional(),
        avatarUrl: z.string().url().optional(),
        bannerUrl: z.string().url().optional(),
        backgroundUrl: z.string().url().optional(),
        language: z.string().optional()
        // TODO: menu links, wiki pages, sidebar widgets
    })
    .passthrough();

export const SubplebbitFeaturesSchema = z
    .object({
        // any boolean that changes the functionality of the sub, add "no" in front if doesn't default to false
        noVideos: z.boolean().optional(), // Not implemented
        noSpoilers: z.boolean().optional(), // Not implemented. Author can't comment.spoiler = true their own comments
        noImages: z.boolean().optional(), // Not implemented
        noVideoReplies: z.boolean().optional(), // Not implemented
        noSpoilerReplies: z.boolean().optional(), // Not implemented
        noImageReplies: z.boolean().optional(), // Not implemented
        noPolls: z.boolean().optional(), // Not impllemented
        noCrossposts: z.boolean().optional(), // Not implemented
        noAuthors: z.boolean().optional(), // Not implemented. No authors at all, like 4chan
        anonymousAuthors: z.boolean().optional(), // Not implemented. Authors are given anonymous ids inside threads, like 4chan
        noNestedReplies: z.boolean().optional(), // Not implemented. No nested replies, like old school forums and 4chan
        safeForWork: z.boolean().optional(), // Not implemented
        authorFlairs: z.boolean().optional(), // Not implemented. Authors can choose their own author flairs (otherwise only mods can)
        requireAuthorFlairs: z.boolean().optional(), // Not implemented. Force authors to choose an author flair before posting
        postFlairs: z.boolean().optional(), // Not implemented. Authors can choose their own post flairs (otherwise only mods can)
        requirePostFlairs: z.boolean().optional(), // Not implemented. Force authors to choose a post flair before posting
        noMarkdownImages: z.boolean().optional(), // Not implemented. Don't embed images in text posts markdown
        noMarkdownVideos: z.boolean().optional(), // Not implemented. Don't embed videos in text posts markdown
        markdownImageReplies: z.boolean().optional(), // Not implemented
        markdownVideoReplies: z.boolean().optional(), // Not implemented
        noPostUpvotes: z.boolean().optional(), // Not allowed to publish a vote=1 to comment with depth = 0
        noReplyUpvotes: z.boolean().optional(), // not allowed to publish a vote=1 to comment with depth > 0
        noPostDownvotes: z.boolean().optional(), // not allowed to publish a vote=-1 to comment with depth = 0
        noReplyDownvotes: z.boolean().optional(), // not allowed to publish a vote=-1 to comment with depth > 0
        noUpvotes: z.boolean().optional(), // Not allowed to publish a vote=1
        noDownvotes: z.boolean().optional(), // Not allowed to publish a vote=-1
        requirePostLink: z.boolean().optional(), // post.link must be defined and a valid https url
        requirePostLinkIsMedia: z.boolean().optional() // post.link must be of media (audio, video, image)
    })
    .passthrough();

// Local subplebbit challenge here (Challenges API)

export const ChallengeOptionInputSchema = z
    .object({
        option: z.string(), // option property name, e.g. characterCount
        label: z.string(), // option title, e.g. Character Count
        default: z.string().optional(), // option default value, e.g. "10"
        description: z.string().optional(), // e.g. Amount of characters of the captcha
        placeholder: z.string().optional(), // the value to display if the input field is empty, e.g. "10"
        required: z.boolean().optional() // If this is true, the challenge option is required, the challenge will throw without it
    })
    .passthrough(); // should be flexible

export const ChallengeResultSchema = z.object({ success: z.literal(true) }).or(z.object({ success: z.literal(false), error: z.string() }));

export const ChallengeFromGetChallengeSchema = z
    .object({
        challenge: z.string(), // e.g. '2 + 2'
        verify: z
            .function()
            .args(z.lazy(() => ChallengeAnswerStringSchema))
            .returns(z.promise(ChallengeResultSchema)), // args is answer
        type: z.string().min(1)
    })
    .strict();

export const ResultOfGetChallengeSchema = ChallengeFromGetChallengeSchema.or(ChallengeResultSchema);

export const ChallengeExcludeSubplebbitSchema = z
    .object({
        addresses: SubplebbitAddressSchema.array().nonempty(), // list of subplebbit addresses that can be used to exclude, plural because not a condition field like 'role'
        maxCommentCids: z.number().nonnegative().int(), // maximum amount of comment cids that will be fetched to check
        postScore: z.number().int().optional(),
        replyScore: z.number().int().optional(),
        firstCommentTimestamp: PlebbitTimestampSchema.optional() // exclude if author account age is greater or equal than now - firstCommentTimestamp
    })
    .strict();

<<<<<<< HEAD
const excludePublicationFieldSchema = z.literal(true).optional();

const ExcludePublicationSchema = z
    .object({
        post: excludePublicationFieldSchema,
        reply: excludePublicationFieldSchema,
        vote: excludePublicationFieldSchema,
        commentModeration: excludePublicationFieldSchema,
        commentEdit: excludePublicationFieldSchema
    })
    .passthrough()
    .refine(
        (args) => !remeda.isEmpty(JSON.parse(JSON.stringify(args))), // is it empty object {} or {field: undefined}? throw if so
        messages.ERR_CAN_NOT_SET_EXCLUDE_PUBLICATION_TO_EMPTY_OBJECT
    );
=======
export const ChallengeExcludePublicationTypeSchema = z
    .object({
        post: z.boolean().optional(),
        reply: z.boolean().optional(),
        vote: z.boolean().optional(),
        commentEdit: z.boolean().optional(),
        commentModeration: z.boolean().optional()
    })
    .strict();

>>>>>>> b09bd80b
export const ChallengeExcludeSchema = z
    .object({
        subplebbit: ChallengeExcludeSubplebbitSchema.optional(),
        postScore: z.number().int().optional(),
        replyScore: z.number().int().optional(),
        firstCommentTimestamp: PlebbitTimestampSchema.optional(),
<<<<<<< HEAD
        challenges: z.number().nonnegative().int().array().nonempty().optional(),
        role: SubplebbitRoleSchema.shape.role.array().nonempty().optional(),
        address: AuthorAddressSchema.array().nonempty().optional(),
        rateLimit: z.number().nonnegative().int().optional(),
        rateLimitChallengeSuccess: z.boolean().optional(),
        publication: ExcludePublicationSchema.optional()
=======
        challenges: z.number().nonnegative().int().array().optional(),
        role: SubplebbitRoleSchema.shape.role.array().optional(),
        address: AuthorAddressSchema.array().optional(),
        rateLimit: z.number().nonnegative().int().optional(),
        rateLimitChallengeSuccess: z.boolean().optional(),
        publicationType: ChallengeExcludePublicationTypeSchema.optional()
>>>>>>> b09bd80b
    })
    .passthrough();

export const SubplebbitChallengeSettingSchema = z
    .object({
        // the private settings of the challenge (subplebbit.settings.challenges)
        path: z.string().optional(), // (only if name is undefined) the path to the challenge js file, used to get the props ChallengeFile {optionInputs, type, getChallenge}
        name: z.string().optional(), // (only if path is undefined) the challengeName from Plebbit.challenges to identify it
        options: z.record(z.string(), z.string()).optional(), //{ [optionPropertyName: string]: string } the options to be used to the getChallenge function, all values must be strings for UI ease of use
        exclude: ChallengeExcludeSchema.array().nonempty().optional(), // singular because it only has to match 1 exclude, the client must know the exclude setting to configure what challengeCommentCids to send
        description: z.string().optional() // describe in the frontend what kind of challenge the user will receive when publishing
    })
    .strict()
    .refine((challengeData) => challengeData.path || challengeData.name, "Path or name of challenge has to be defined");

export const ChallengeFileSchema = z
    .object({
        // the result of the function exported by the challenge file
        optionInputs: ChallengeOptionInputSchema.array().nonempty().optional(), // the options inputs fields to display to the user
        type: ChallengeFromGetChallengeSchema.shape.type,
        challenge: ChallengeFromGetChallengeSchema.shape.challenge.optional(), // some challenges can be static and asked before the user publishes, like a password for example
        caseInsensitive: z.boolean().optional(), // challenge answer capitalization is ignored, informational only option added by the challenge file
        description: z.string().optional(), // describe what the challenge does to display in the UI
        getChallenge: z
            .function()
            .args(
                SubplebbitChallengeSettingSchema, // challenge settings
                z.custom<DecryptedChallengeRequestMessageTypeWithSubplebbitAuthor>(), // challenge request to process, no need to validate because extra props may be there
                z.number().int().nonnegative(), // challenge index
                z.custom<LocalSubplebbit>() // the local subplebbit instance
            )
            .returns(z.promise(ResultOfGetChallengeSchema))
    })
    .strict();

export const SubplebbitChallengeSchema = z
    .object({
        exclude: ChallengeExcludeSchema.array().nonempty().optional(),
        description: ChallengeFileSchema.shape.description,
        challenge: ChallengeFileSchema.shape.challenge,
        type: ChallengeFileSchema.shape.type,
        caseInsensitive: ChallengeFileSchema.shape.caseInsensitive
    })
    .passthrough();
export const ChallengeFileFactorySchema = z.function().args(SubplebbitChallengeSettingSchema).returns(ChallengeFileSchema);

// Subplebbit actual schemas here

export const SubplebbitIpfsSchema = z
    .object({
        posts: PostsPagesIpfsSchema.optional(),
        challenges: SubplebbitChallengeSchema.array(),
        signature: JsonSignatureSchema,
        encryption: SubplebbitEncryptionSchema,
        address: SubplebbitAddressSchema,
        createdAt: PlebbitTimestampSchema,
        updatedAt: PlebbitTimestampSchema,
        pubsubTopic: PubsubTopicSchema.optional(),
        statsCid: CidStringSchema,
        protocolVersion: ProtocolVersionSchema,
        postUpdates: z.record(z.string(), CidStringSchema).optional(),
        title: z.string().optional(),
        description: z.string().optional(),
        roles: z.record(AuthorAddressSchema, SubplebbitRoleSchema).optional(),
        rules: z.string().array().optional(),
        lastPostCid: CidStringSchema.optional(),
        lastCommentCid: CidStringSchema.optional(),
        features: SubplebbitFeaturesSchema.optional(),
        suggested: SubplebbitSuggestedSchema.optional(),
        flairs: z.record(z.string(), FlairSchema.array()).optional()
    })
    .strict();

export const SubplebbitSignedPropertyNames = remeda.keys.strict(remeda.omit(SubplebbitIpfsSchema.shape, ["signature"]));

// This is object transmitted by RPC server to RPC client when it's fetching a remote subplebbit
export const RpcRemoteSubplebbitUpdateEventResultSchema = z.object({
    subplebbit: SubplebbitIpfsSchema.passthrough(),
    updateCid: CidStringSchema
});
// If you're trying to create a subplebbit instance with any props, all props are optional except address

export const CreateRemoteSubplebbitOptionsSchema = SubplebbitIpfsSchema.partial()
    .merge(SubplebbitIpfsSchema.pick({ address: true }))
    .extend({
        posts: SubplebbitIpfsSchema.shape.posts.or(PostsPagesIpfsSchema.pick({ pageCids: true })),
        updateCid: CidStringSchema.optional()
    })
    .strict();

// Local Subplebbit schemas

export const SubplebbitSettingsSchema = z
    .object({
        fetchThumbnailUrls: z.boolean().optional(),
        fetchThumbnailUrlsProxyUrl: z.string().optional(), // TODO should we validate this url?
        challenges: SubplebbitChallengeSettingSchema.array().optional() // If empty array it will remove all challenges
    })
    .strict();

const SubplebbitRoleToEditSchema = SubplebbitRoleSchema.or(z.undefined()); // when we pass undefined we're removing the role

const SubplebbitRolesToEditSchema = z.record(AuthorAddressSchema, SubplebbitRoleToEditSchema);

export const SubplebbitEditOptionsSchema = SubplebbitIpfsSchema.pick({
    flairs: true,
    address: true,
    title: true,
    description: true,
    roles: true,
    rules: true,
    pubsubTopic: true,
    features: true,
    suggested: true
})
    .extend({
        settings: SubplebbitSettingsSchema.optional(),
        roles: SubplebbitRolesToEditSchema.optional()
    })
    .partial()
    .strict();

// These are the options to create a new local sub, provided by user

export const CreateNewLocalSubplebbitUserOptionsSchema = SubplebbitEditOptionsSchema.omit({ address: true })
    .extend({
        signer: CreateSignerSchema.optional(),
        roles: SubplebbitIpfsSchema.shape.roles
    })
    .strict();

// These are the options that go straight into _createLocalSub, create a new brand local sub. This is after parsing of plebbit-js
export const CreateNewLocalSubplebbitParsedOptionsSchema = CreateNewLocalSubplebbitUserOptionsSchema.extend({
    address: SignerWithAddressPublicKeySchema.shape.address,
    signer: SignerWithAddressPublicKeySchema
}).strict();

// | CreateNewLocalSubplebbitUserOptions
// | CreateRemoteSubplebbitOptions
// | RemoteSubplebbitJsonType
// | SubplebbitIpfsType
// | InternalSubplebbitType
// | RemoteSubplebbit
// | RpcLocalSubplebbit
// | RpcRemoteSubplebbit
// | LocalSubplebbit = {}

export const CreateRemoteSubplebbitFunctionArgumentSchema = CreateRemoteSubplebbitOptionsSchema.or(SubplebbitIpfsSchema.passthrough());

export const CreateRpcSubplebbitFunctionArgumentSchema = CreateRemoteSubplebbitFunctionArgumentSchema.or(
    CreateNewLocalSubplebbitUserOptionsSchema
);

export const CreateSubplebbitFunctionArgumentsSchema = CreateNewLocalSubplebbitUserOptionsSchema.or(
    CreateRemoteSubplebbitFunctionArgumentSchema
);

// plebbit.listSubplebbits()

export const ListOfSubplebbitsSchema = SubplebbitAddressSchema.array();

// Reserved fields

// TODO should make the array of class props typed
export const SubplebbitIpfsReservedFields = remeda.difference(
    [
        "cid",
        "shortCid",
        "updateCid",
        "shortUpdateCid",
        "shortAddress",
        "shortSubplebbitAddress",
        "deleted",
        "signer",
        "state",
        "clients",
        "startedState",
        "settings",
        "editable",
        "publishingState",
        "updatingState",
        "started"
    ],
    remeda.keys.strict(SubplebbitIpfsSchema.shape)
);<|MERGE_RESOLUTION|>--- conflicted
+++ resolved
@@ -118,23 +118,6 @@
     })
     .strict();
 
-<<<<<<< HEAD
-const excludePublicationFieldSchema = z.literal(true).optional();
-
-const ExcludePublicationSchema = z
-    .object({
-        post: excludePublicationFieldSchema,
-        reply: excludePublicationFieldSchema,
-        vote: excludePublicationFieldSchema,
-        commentModeration: excludePublicationFieldSchema,
-        commentEdit: excludePublicationFieldSchema
-    })
-    .passthrough()
-    .refine(
-        (args) => !remeda.isEmpty(JSON.parse(JSON.stringify(args))), // is it empty object {} or {field: undefined}? throw if so
-        messages.ERR_CAN_NOT_SET_EXCLUDE_PUBLICATION_TO_EMPTY_OBJECT
-    );
-=======
 export const ChallengeExcludePublicationTypeSchema = z
     .object({
         post: z.boolean().optional(),
@@ -145,28 +128,18 @@
     })
     .strict();
 
->>>>>>> b09bd80b
 export const ChallengeExcludeSchema = z
     .object({
         subplebbit: ChallengeExcludeSubplebbitSchema.optional(),
         postScore: z.number().int().optional(),
         replyScore: z.number().int().optional(),
         firstCommentTimestamp: PlebbitTimestampSchema.optional(),
-<<<<<<< HEAD
-        challenges: z.number().nonnegative().int().array().nonempty().optional(),
-        role: SubplebbitRoleSchema.shape.role.array().nonempty().optional(),
-        address: AuthorAddressSchema.array().nonempty().optional(),
-        rateLimit: z.number().nonnegative().int().optional(),
-        rateLimitChallengeSuccess: z.boolean().optional(),
-        publication: ExcludePublicationSchema.optional()
-=======
         challenges: z.number().nonnegative().int().array().optional(),
         role: SubplebbitRoleSchema.shape.role.array().optional(),
         address: AuthorAddressSchema.array().optional(),
         rateLimit: z.number().nonnegative().int().optional(),
         rateLimitChallengeSuccess: z.boolean().optional(),
         publicationType: ChallengeExcludePublicationTypeSchema.optional()
->>>>>>> b09bd80b
     })
     .passthrough();
 
