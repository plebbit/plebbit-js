import retry, { RetryOperation } from "retry";
import { CachedTextRecordResolve, OptionsToLoadFromGateway } from "../clients/base-client-manager.js";
import { GenericChainProviderClient } from "../clients/chain-provider-client.js";
import { PlebbitClientsManager } from "../plebbit/plebbit-client-manager.js";
import { FailedToFetchSubplebbitFromGatewaysError, PlebbitError } from "../plebbit-error.js";
import { ChainTicker } from "../types.js";
import { RemoteSubplebbit } from "./remote-subplebbit.js";
import * as remeda from "remeda";
import type { SubplebbitIpfsType, SubplebbitJson } from "./types.js";
import Logger from "@plebbit/plebbit-logger";

import { hideClassPrivateProps, timestamp } from "../util.js";
import pLimit from "p-limit";
import { parseSubplebbitIpfsSchemaPassthroughWithPlebbitErrorIfItFails, parseJsonWithPlebbitErrorIfFails } from "../schema/schema-util.js";
import { verifySubplebbit } from "../signer/index.js";
import { LimitedSet } from "../general-util/limited-set.js";
import {
    SubplebbitIpfsGatewayClient,
    SubplebbitKuboPubsubClient,
    SubplebbitKuboRpcClient,
    SubplebbitLibp2pJsClient,
    SubplebbitPlebbitRpcStateClient
} from "./subplebbit-clients.js";

type SubplebbitGatewayFetch = {
    [gatewayUrl: string]: {
        abortController: AbortController;
        promise: Promise<any>;
        cid?: SubplebbitJson["updateCid"];
        subplebbitRecord?: SubplebbitIpfsType;
        error?: PlebbitError;
        timeoutId: any;
        ttl?: number; // ttl in seconds of IPNS record
    };
};

type ResultOfFetchingSubplebbit =
    | { subplebbit: SubplebbitIpfsType; cid: string } // when we fetch a new subplebbit only
    | undefined; // undefined is when we resolve an IPNS and it's equal to subplebbit.updateCid. So no need to fetch IPFS

export const MAX_FILE_SIZE_BYTES_FOR_SUBPLEBBIT_IPFS = 1024 * 1024; // 1mb

export class SubplebbitClientsManager extends PlebbitClientsManager {
    override clients!: {
        ipfsGateways: { [ipfsGatewayUrl: string]: SubplebbitIpfsGatewayClient };
        kuboRpcClients: { [kuboRpcClientUrl: string]: SubplebbitKuboRpcClient };
        pubsubKuboRpcClients: { [pubsubClientUrl: string]: SubplebbitKuboPubsubClient };
        chainProviders: Record<ChainTicker, { [chainProviderUrl: string]: GenericChainProviderClient }>;
        plebbitRpcClients: Record<string, SubplebbitPlebbitRpcStateClient>;
        libp2pJsClients: { [libp2pJsClientUrl: string]: SubplebbitLibp2pJsClient };
    };
    private _subplebbit: RemoteSubplebbit;
    _ipnsLoadingOperation?: RetryOperation = undefined;
    _updateCidsAlreadyLoaded: LimitedSet<string> = new LimitedSet<string>(30); // we will keep track of the last 50 subplebbit update cids that we loaded

    constructor(subplebbit: SubplebbitClientsManager["_subplebbit"]) {
        super(subplebbit._plebbit);
        this._subplebbit = subplebbit;
        this._initPlebbitRpcClients();
        hideClassPrivateProps(this);
    }

    protected override _initKuboRpcClients(): void {
        if (this._plebbit.clients.kuboRpcClients)
            for (const ipfsUrl of remeda.keys.strict(this._plebbit.clients.kuboRpcClients))
                this.clients.kuboRpcClients = { ...this.clients.kuboRpcClients, [ipfsUrl]: new SubplebbitKuboRpcClient("stopped") };
    }

    protected override _initPubsubKuboRpcClients(): void {
        for (const pubsubUrl of remeda.keys.strict(this._plebbit.clients.pubsubKuboRpcClients))
            this.clients.pubsubKuboRpcClients = {
                ...this.clients.pubsubKuboRpcClients,
                [pubsubUrl]: new SubplebbitKuboPubsubClient("stopped")
            };
    }

    protected override _initLibp2pJsClients(): void {
        if (this._plebbit.clients.libp2pJsClients)
            for (const libp2pJsClientUrl of remeda.keys.strict(this._plebbit.clients.libp2pJsClients))
                this.clients.libp2pJsClients = {
                    ...this.clients.libp2pJsClients,
                    [libp2pJsClientUrl]: new SubplebbitLibp2pJsClient("stopped")
                };
    }

    protected _initPlebbitRpcClients() {
        for (const rpcUrl of remeda.keys.strict(this._plebbit.clients.plebbitRpcClients))
            this.clients.plebbitRpcClients = {
                ...this.clients.plebbitRpcClients,
                [rpcUrl]: new SubplebbitPlebbitRpcStateClient("stopped")
            };
    }

    override updateKuboRpcState(newState: SubplebbitKuboRpcClient["state"], kuboRpcClientUrl: string) {
        super.updateKuboRpcState(newState, kuboRpcClientUrl);
    }

    override updateKuboRpcPubsubState(newState: SubplebbitKuboPubsubClient["state"], pubsubProvider: string) {
        super.updateKuboRpcPubsubState(newState, pubsubProvider);
    }

    override updateGatewayState(newState: SubplebbitIpfsGatewayClient["state"], gateway: string): void {
        super.updateGatewayState(newState, gateway);
    }

    override updateLibp2pJsClientState(newState: SubplebbitLibp2pJsClient["state"], libp2pJsClientUrl: string) {
        super.updateLibp2pJsClientState(newState, libp2pJsClientUrl);
    }

    override emitError(e: PlebbitError): void {
        this._subplebbit.emit("error", e);
    }

    protected override _getStatePriorToResolvingSubplebbitIpns(): "fetching-subplebbit-ipns" | "fetching-ipns" {
        return "fetching-ipns";
    }

    override preResolveTextRecord(
        address: string,
        txtRecordName: "subplebbit-address" | "plebbit-author-address",
        chain: ChainTicker,
        chainProviderUrl: string,
        staleCache?: CachedTextRecordResolve
    ): void {
        super.preResolveTextRecord(address, txtRecordName, chain, chainProviderUrl, staleCache);
        if (txtRecordName === "subplebbit-address" && !staleCache)
            this._subplebbit._setUpdatingStateWithEventEmissionIfNewState("resolving-address");
    }

    override postResolveTextRecordSuccess(
        address: string,
        txtRecordName: "subplebbit-address" | "plebbit-author-address",
        resolvedTextRecord: string,
        chain: ChainTicker,
        chainProviderUrl: string,
        staleCache?: CachedTextRecordResolve
    ): void {
        super.postResolveTextRecordSuccess(address, txtRecordName, resolvedTextRecord, chain, chainProviderUrl, staleCache);
        if (!resolvedTextRecord && this._subplebbit.state === "updating") {
            const error = new PlebbitError("ERR_DOMAIN_TXT_RECORD_NOT_FOUND", {
                subplebbitAddress: address,
                textRecord: txtRecordName
            });
            this._subplebbit._changeStateEmitEventEmitStateChangeEvent({
                event: { name: "error", args: [error] },
                newUpdatingState: "failed"
            });

            throw error;
        }
    }

    protected _getSubplebbitAddressFromInstance(): string {
        return this._subplebbit.address;
    }

    // functions for updatingSubInstance

    private async _retryLoadingSubplebbitAddress(
        subplebbitAddress: SubplebbitIpfsType["address"]
    ): Promise<ResultOfFetchingSubplebbit | { criticalError: Error | PlebbitError }> {
        const log = Logger("plebbit-js:remote-subplebbit:update:_retryLoadingSubplebbitIpns");

        return new Promise((resolve) => {
            this._ipnsLoadingOperation!.attempt(async (curAttempt) => {
                log.trace(`Retrying to load subplebbit ${subplebbitAddress} for the ${curAttempt}th time`);
                try {
                    const update = await this.fetchNewUpdateForSubplebbit(subplebbitAddress);

                    resolve(update);
                } catch (e) {
                    const error = <Error | PlebbitError>e;
                    if (!this._subplebbit._isRetriableErrorWhenLoading(error)) {
                        // critical error that can't be retried
                        if (error instanceof PlebbitError)
                            error.details = { ...error.details, countOfLoadAttempts: curAttempt, retriableError: false };
                        resolve({ criticalError: error });
                    } else {
                        // we encountered a retriable error, could be gateways failing to load
                        // does not include gateways returning an old record
                        if (error instanceof PlebbitError)
                            error.details = { ...error.details, countOfLoadAttempts: curAttempt, retriableError: true };
                        log.trace(
                            `Failed to load Subplebbit ${this._subplebbit.address} record for the ${curAttempt}th attempt. We will retry`,
                            error
                        );

                        this._subplebbit._changeStateEmitEventEmitStateChangeEvent({
                            event: { name: "error", args: [error] },
                            newUpdatingState: "waiting-retry"
                        });

                        this._ipnsLoadingOperation!.retry(<Error>e);
                    }
                }
            });
        });
    }

    async updateOnce() {
        const log = Logger("plebbit-js:remote-subplebbit:update");

        this._ipnsLoadingOperation = retry.operation({ forever: true, factor: 2 });
        const subLoadingRes = await this._retryLoadingSubplebbitAddress(this._subplebbit.address); // will return undefined if no new sub CID is found
        this._ipnsLoadingOperation.stop();

        if (subLoadingRes && "criticalError" in subLoadingRes) {
            log.error(
                `Subplebbit ${this._subplebbit.address} encountered a non retriable error while updating, will emit an error event and mark invalid cid to not be loaded again`,
                subLoadingRes.criticalError
            );
            this._subplebbit._changeStateEmitEventEmitStateChangeEvent({
                event: { name: "error", args: [subLoadingRes.criticalError] },
                newUpdatingState: "failed"
            });
        } else if (
            subLoadingRes?.subplebbit &&
            (this._subplebbit.raw.subplebbitIpfs?.updatedAt || 0) < subLoadingRes.subplebbit.updatedAt
        ) {
            this._subplebbit.initSubplebbitIpfsPropsNoMerge(subLoadingRes.subplebbit);
            this._subplebbit.updateCid = subLoadingRes.cid;
            log(
                `Remote Subplebbit`,
                this._subplebbit.address,
                `received a new update. Will emit an update event with updatedAt`,
                this._subplebbit.updatedAt,
                "that's",
                timestamp() - this._subplebbit.updatedAt!,
                "seconds old"
            );
            this._subplebbit._changeStateEmitEventEmitStateChangeEvent({
                event: { name: "update", args: [this._subplebbit] },
                newUpdatingState: "succeeded"
            });
        } else if (subLoadingRes === undefined) {
            // we loaded a sub record that we already consumed
            // we will retry later
            this._subplebbit._setUpdatingStateWithEventEmissionIfNewState("waiting-retry");
        } else if (subLoadingRes?.subplebbit) {
            this._subplebbit._setUpdatingStateWithEventEmissionIfNewState("succeeded");
        }
    }

    async startUpdatingLoop() {
        const log = Logger("plebbit-js:remote-subplebbit:update");

        const areWeConnectedToKuboOrHelia =
            Object.keys(this._plebbit.clients.kuboRpcClients).length > 0 || Object.keys(this._plebbit.clients.libp2pJsClients).length > 0;
        const updateInterval = areWeConnectedToKuboOrHelia ? 1000 : this._plebbit.updateInterval; // if we're on helia or kubo we should resolve IPNS every second

        while (this._subplebbit.state === "updating") {
            try {
                await this.updateOnce();
            } catch (e) {
                log.error(`Failed to update subplebbit ${this._subplebbit.address} for this iteration, will retry later`, e);
            } finally {
                await new Promise((resolve) => setTimeout(resolve, updateInterval));
            }
        }

        log("Subplebbit", this._subplebbit.address, "is no longer updating");
    }

    async stopUpdatingLoop() {
        this._ipnsLoadingOperation?.stop();
        this._updateCidsAlreadyLoaded.clear();
    }

    // fetching subplebbit ipns here

    async fetchNewUpdateForSubplebbit(subAddress: SubplebbitIpfsType["address"]): Promise<ResultOfFetchingSubplebbit> {
        const ipnsName = await this.resolveSubplebbitAddressIfNeeded(subAddress);
        // if ipnsAddress is undefined then it will be handled in postResolveTextRecordSuccess

        if (!ipnsName) throw Error("Failed to resolve subplebbit address to an IPNS name");
        if (this._subplebbit.updateCid) this._updateCidsAlreadyLoaded.add(this._subplebbit.updateCid);

        // This function should fetch SubplebbitIpfs, parse it and verify its signature
        // Then return SubplebbitIpfs

        // only exception is if the ipnsRecord.value (ipfs path) has already been loaded and stored in this._updateCidsAlreadyLoaded
        // in that case no need to fetch the subplebbitIpfs, we will return undefined
        this._subplebbit._setUpdatingStateWithEventEmissionIfNewState("fetching-ipns");
        let subRes: ResultOfFetchingSubplebbit;
        const areWeConnectedToKuboOrHelia =
            Object.keys(this._plebbit.clients.kuboRpcClients).length > 0 || Object.keys(this._plebbit.clients.libp2pJsClients).length > 0;
        if (areWeConnectedToKuboOrHelia) {
            const kuboRpcOrHelia = this.getDefaultKuboRpcClientOrHelia();
            // we're connected to kubo or helia
            try {
                subRes = await this._fetchSubplebbitIpnsP2PAndVerify(ipnsName);
            } catch (e) {
                throw e;
            } finally {
                if ("helia" in kuboRpcOrHelia) this.updateLibp2pJsClientState("stopped", kuboRpcOrHelia.libp2pJsClientOptions.key);
                else this.updateKuboRpcState("stopped", kuboRpcOrHelia.url);
            }
        } else subRes = await this._fetchSubplebbitFromGateways(ipnsName); // let's use gateways to fetch because we're not connected to kubo or helia
        // States of gateways should be updated by fetchFromMultipleGateways
        // Subplebbit records are verified within _fetchSubplebbitFromGateways

        if (subRes?.subplebbit) {
            // we found a new record that is verified
            this._plebbit._memCaches.subplebbitForPublishing.set(
                subRes.subplebbit.address,
                remeda.pick(subRes.subplebbit, ["encryption", "pubsubTopic", "address"])
            );
        }
        return subRes;
    }

    private async _fetchSubplebbitIpnsP2PAndVerify(ipnsName: string): Promise<ResultOfFetchingSubplebbit> {
        const log = Logger("plebbit-js:clients-manager:_fetchSubplebbitIpnsP2PAndVerify");
        const kuboRpcOrHelia = this.getDefaultKuboRpcClientOrHelia();
        if ("helia" in kuboRpcOrHelia) {
            this.updateLibp2pJsClientState("fetching-ipns", kuboRpcOrHelia.libp2pJsClientOptions.key);
        } else this.updateKuboRpcState("fetching-ipns", kuboRpcOrHelia.url);
        const latestSubplebbitCid = await this.resolveIpnsToCidP2P(ipnsName, { timeoutMs: this._plebbit._timeouts["subplebbit-ipns"] });
        if (this._updateCidsAlreadyLoaded.has(latestSubplebbitCid)) {
            log.trace(
                "Resolved subplebbit IPNS",
                ipnsName,
                "to a cid that we already loaded before. No need to fetch its ipfs",
                latestSubplebbitCid
            );
            return undefined;
        }

        if ("helia" in kuboRpcOrHelia) this.updateLibp2pJsClientState("fetching-ipfs", kuboRpcOrHelia.libp2pJsClientOptions.key);
        else this.updateKuboRpcState("fetching-ipfs", kuboRpcOrHelia.url);
        this._subplebbit._setUpdatingStateWithEventEmissionIfNewState("fetching-ipfs");

        let rawSubJsonString: Awaited<ReturnType<typeof this._fetchCidP2P>>;
        try {
            rawSubJsonString = await this._fetchCidP2P(latestSubplebbitCid, {
                maxFileSizeBytes: MAX_FILE_SIZE_BYTES_FOR_SUBPLEBBIT_IPFS,
                timeoutMs: this._plebbit._timeouts["subplebbit-ipfs"]
            });
        } catch (e) {
            //@ts-expect-error
            e.details = {
                //@ts-expect-error
                ...e.details,
                subplebbitIpnsName: ipnsName,
                subplebbitCid: latestSubplebbitCid
            };
            if (e instanceof PlebbitError && e.code === "ERR_OVER_DOWNLOAD_LIMIT") this._updateCidsAlreadyLoaded.add(latestSubplebbitCid);
            throw e;
        }

        this._updateCidsAlreadyLoaded.add(latestSubplebbitCid);
        try {
            const subIpfs = parseSubplebbitIpfsSchemaPassthroughWithPlebbitErrorIfItFails(
                parseJsonWithPlebbitErrorIfFails(rawSubJsonString)
            );

            const errInRecord = await this._findErrorInSubplebbitRecord(subIpfs, ipnsName, latestSubplebbitCid);

            if (errInRecord) throw errInRecord;
            return { subplebbit: subIpfs, cid: latestSubplebbitCid };
        } catch (e) {
            // invalid subplebbit record
            (<PlebbitError>e).details.cidOfSubIpns = latestSubplebbitCid;
            throw <PlebbitError>e;
        }
    }

    private async _fetchSubplebbitFromGateways(ipnsName: string): Promise<ResultOfFetchingSubplebbit> {
        const log = Logger("plebbit-js:subplebbit:fetchSubplebbitFromGateways");
        const concurrencyLimit = 3;
        const timeoutMs = this._plebbit._timeouts["subplebbit-ipns"];

        const queueLimit = pLimit(concurrencyLimit);

        // Only sort if we have more than 3 gateways
        const gatewaysSorted =
            remeda.keys.strict(this._plebbit.clients.ipfsGateways).length <= concurrencyLimit
                ? remeda.keys.strict(this._plebbit.clients.ipfsGateways)
                : await this._plebbit._stats.sortGatewaysAccordingToScore("ipns");

        // need to handle
        // if all gateways returned the same subplebbit.updateCid
        const gatewayFetches: SubplebbitGatewayFetch = {};

        for (const gatewayUrl of gatewaysSorted) {
            const abortController = new AbortController();
            const throwIfGatewayRespondsWithInvalidSubplebbit: OptionsToLoadFromGateway["validateGatewayResponseFunc"] = async (
                gatewayRes
            ) => {
                if (typeof gatewayRes.resText !== "string") throw Error("Gateway response has no body");
                // get ipfs cid of IPNS from header or calculate it
                const calculatedSubCidFromBody = await this.calculateIpfsCid(gatewayRes.resText); // cid v0

                if (this._updateCidsAlreadyLoaded.has(calculatedSubCidFromBody))
                    throw new PlebbitError("ERR_GATEWAY_ABORTING_LOADING_SUB_BECAUSE_WE_ALREADY_LOADED_THIS_RECORD", {
                        calculatedSubCidFromBody,
                        ipnsName,
                        gatewayRes,
                        gatewayUrl
                    });

                this._updateCidsAlreadyLoaded.add(calculatedSubCidFromBody);

                let subIpfs: SubplebbitIpfsType;
                try {
                    subIpfs = parseSubplebbitIpfsSchemaPassthroughWithPlebbitErrorIfItFails(
                        parseJsonWithPlebbitErrorIfFails(gatewayRes.resText)
                    );
                } catch (e) {
                    (<PlebbitError>e).details.cidOfSubIpns = calculatedSubCidFromBody;
                    throw e;
                }
                const errorWithinRecord = await this._findErrorInSubplebbitRecord(subIpfs, ipnsName, calculatedSubCidFromBody);
                if (errorWithinRecord) {
                    delete errorWithinRecord["stack"];
                    throw errorWithinRecord;
                } else {
                    gatewayFetches[gatewayUrl].subplebbitRecord = subIpfs;
                    gatewayFetches[gatewayUrl].cid = calculatedSubCidFromBody;

                    // Log the TTL from max-age header after successfully setting the subplebbit record
                    const cacheControl = gatewayRes?.res?.headers?.get("cache-control");
                    if (cacheControl) {
                        const maxAgeMatch = cacheControl.match(/max-age=(\d+)/);
                        if (maxAgeMatch && maxAgeMatch[1]) {
                            const ttl = parseInt(maxAgeMatch[1]);
                            gatewayFetches[gatewayUrl].ttl = ttl;
                        }
                    }
                }
            };

            const checkResponseHeadersIfOldCid = async (gatewayRes: Response) => {
<<<<<<< HEAD
                const cidOfIpnsFromEtagHeader = gatewayRes?.headers?.get("etag");
                log.trace("cidOfIpnsFromEtagHeader", cidOfIpnsFromEtagHeader, "from gateway", gatewayUrl, "ipns name", ipnsName);
                if (cidOfIpnsFromEtagHeader && this._updateCidsAlreadyLoaded.has(cidOfIpnsFromEtagHeader)) {
=======
                const cidOfIpnsFromEtagHeader = gatewayRes?.headers?.get("etag")?.toString();
                if (
                    cidOfIpnsFromEtagHeader && // clean up " from the etag header
                    this._updateCidsAlreadyLoaded.has(CID.parse(cidOfIpnsFromEtagHeader.split('"').join("")).toV0().toString())
                ) {
>>>>>>> 692ec349
                    abortController.abort("Aborting subplebbit IPNS request because we already loaded this record");
                    return new PlebbitError("ERR_GATEWAY_ABORTING_LOADING_SUB_BECAUSE_WE_ALREADY_LOADED_THIS_RECORD", {
                        cidOfIpnsFromEtagHeader,
                        ipnsName,
                        gatewayRes,
                        gatewayUrl
                    });
                }
            };

            const requestHeaders =
                this._updateCidsAlreadyLoaded.size > 0
                    ? { "If-None-Match": '"' + Array.from(this._updateCidsAlreadyLoaded.values()).join(",") + '"' } // tell the gateway we already loaded these records
                    : undefined;
            gatewayFetches[gatewayUrl] = {
                abortController,
                promise: queueLimit(() =>
                    this._fetchWithGateway(gatewayUrl, {
                        recordIpfsType: "ipns",
                        root: ipnsName,
                        recordPlebbitType: "subplebbit",
                        validateGatewayResponseFunc: throwIfGatewayRespondsWithInvalidSubplebbit,
                        abortRequestErrorBeforeLoadingBodyFunc: checkResponseHeadersIfOldCid,
                        abortController,
                        maxFileSizeBytes: MAX_FILE_SIZE_BYTES_FOR_SUBPLEBBIT_IPFS,
                        timeoutMs: this._plebbit._timeouts["subplebbit-ipns"],
                        log,
                        requestHeaders: requestHeaders
                    })
                ),
                timeoutId: setTimeout(
                    () => abortController.abort("Aborting subplebbit IPNS request because it timed out after " + timeoutMs + "ms"),
                    timeoutMs
                )
            };
        }

        const cleanUp = () => {
            queueLimit.clearQueue();
            Object.values(gatewayFetches).forEach((gateway) => {
                if (!gateway.subplebbitRecord && !gateway.error) gateway.abortController.abort("Cleaning up requests for subplebbit");
                clearTimeout(gateway.timeoutId);
            });
        };

        const _findRecentSubplebbit = (): { subplebbit: SubplebbitIpfsType; cid: string } | undefined => {
            // Try to find a very recent subplebbit
            // If not then go with the most recent subplebbit record after fetching from 3 gateways
            const gatewaysWithSub = remeda.keys.strict(gatewayFetches).filter((gatewayUrl) => gatewayFetches[gatewayUrl].subplebbitRecord);
            if (gatewaysWithSub.length === 0) return undefined;

            const currentUpdatedAt = this._subplebbit.raw.subplebbitIpfs?.updatedAt || 0;

            const totalGateways = gatewaysSorted.length;

            const gatewaysWithError = remeda.keys.strict(gatewayFetches).filter((gatewayUrl) => gatewayFetches[gatewayUrl].error);

            const bestGatewayUrl = <string>(
                remeda.maxBy(gatewaysWithSub, (gatewayUrl) => gatewayFetches[gatewayUrl].subplebbitRecord!.updatedAt)
            );
            const bestGatewayRecordAge = timestamp() - gatewayFetches[bestGatewayUrl].subplebbitRecord!.updatedAt; // how old is the record, relative to now, in seconds

            if (gatewayFetches[bestGatewayUrl].subplebbitRecord!.updatedAt > currentUpdatedAt) {
                const bestSubRecord = gatewayFetches[bestGatewayUrl].subplebbitRecord!;
                log(
                    `Gateway (${bestGatewayUrl}) was able to find a very recent subplebbit (${bestSubRecord.address}) whose IPNS is (${ipnsName}).  The record has updatedAt (${bestSubRecord.updatedAt}) that's ${bestGatewayRecordAge}s old with a TTL of ${gatewayFetches[bestGatewayUrl].ttl} seconds`
                );
                return { subplebbit: bestSubRecord, cid: gatewayFetches[bestGatewayUrl].cid! };
            }

            // We weren't able to find any new subplebbit records
            if (gatewaysWithError.length + gatewaysWithSub.length === totalGateways) return undefined;
        };

        const promisesToIterate = <Promise<{ resText: string; res: Response } | { error: PlebbitError }>[]>(
            Object.values(gatewayFetches).map((gatewayFetch) => gatewayFetch.promise)
        );

        let suitableSubplebbit: { subplebbit: SubplebbitIpfsType; cid: string };
        try {
            suitableSubplebbit = await new Promise<typeof suitableSubplebbit>((resolve, reject) =>
                promisesToIterate.map((gatewayPromise, i) =>
                    gatewayPromise
                        .then(async (res) => {
                            if ("error" in res) Object.values(gatewayFetches)[i].error = res.error;
                            const gatewaysWithError = remeda.keys
                                .strict(gatewayFetches)
                                .filter((gatewayUrl) => gatewayFetches[gatewayUrl].error);
                            if (gatewaysWithError.length === gatewaysSorted.length)
                                // All gateways failed
                                reject("All gateways failed to fetch subplebbit record " + ipnsName);

                            const recentSubplebbit = _findRecentSubplebbit();
                            if (recentSubplebbit) {
                                cleanUp();
                                resolve(recentSubplebbit);
                            }
                        })
                        .catch((err) => reject("One of the gateway promise requests thrown an error, should not happens:" + err))
                )
            );
        } catch {
            cleanUp();
            const gatewayToError = remeda.mapValues(gatewayFetches, (gatewayFetch) => gatewayFetch.error!);
            const allGatewaysAborted = Object.keys(gatewayFetches)
                .map((gatewayUrl) => gatewayFetches[gatewayUrl].error!)
                .every(
                    (err) =>
                        err.details?.status === 304 || err.code === "ERR_GATEWAY_ABORTING_LOADING_SUB_BECAUSE_WE_ALREADY_LOADED_THIS_RECORD"
                );
            if (allGatewaysAborted) return undefined; // all gateways returned old update cids we already consumed

            const combinedError = new FailedToFetchSubplebbitFromGatewaysError({
                ipnsName,
                gatewayToError,
                subplebbitAddress: this._subplebbit.address
            });
            delete combinedError.stack;
            throw combinedError;
        }

        // TODO add punishment for gateway that returns old ipns record
        // TODO add punishment for gateway that returns invalid subplebbit
        return suitableSubplebbit;
    }

    private async _findErrorInSubplebbitRecord(
        subJson: SubplebbitIpfsType,
        ipnsNameOfSub: string,
        cidOfSubIpns: string
    ): Promise<PlebbitError | undefined> {
        const subInstanceAddress = this._getSubplebbitAddressFromInstance();
        if (subJson.address !== subInstanceAddress) {
            // Did the gateway supply us with a different subplebbit's ipns

            const error = new PlebbitError("ERR_THE_SUBPLEBBIT_IPNS_RECORD_POINTS_TO_DIFFERENT_ADDRESS_THAN_WE_EXPECTED", {
                addressFromSubplebbitInstance: subInstanceAddress,
                ipnsName: ipnsNameOfSub,
                addressFromGateway: subJson.address,
                subplebbitIpnsFromGateway: subJson,
                cidOfSubIpns
            });
            return error;
        }
        const verificationOpts = {
            subplebbit: subJson,
            subplebbitIpnsName: ipnsNameOfSub,
            resolveAuthorAddresses: this._plebbit.resolveAuthorAddresses,
            clientsManager: this,
            overrideAuthorAddressIfInvalid: true,
            validatePages: this._plebbit.validatePages
        };
        const updateValidity = await verifySubplebbit(verificationOpts);
        if (!updateValidity.valid) {
            const error = new PlebbitError("ERR_SUBPLEBBIT_SIGNATURE_IS_INVALID", {
                signatureValidity: updateValidity,
                verificationOpts,
                cidOfSubIpns
            });
            return error;
        }
    }
}<|MERGE_RESOLUTION|>--- conflicted
+++ resolved
@@ -21,6 +21,7 @@
     SubplebbitLibp2pJsClient,
     SubplebbitPlebbitRpcStateClient
 } from "./subplebbit-clients.js";
+import { CID } from "kubo-rpc-client";
 
 type SubplebbitGatewayFetch = {
     [gatewayUrl: string]: {
@@ -431,17 +432,11 @@
             };
 
             const checkResponseHeadersIfOldCid = async (gatewayRes: Response) => {
-<<<<<<< HEAD
-                const cidOfIpnsFromEtagHeader = gatewayRes?.headers?.get("etag");
-                log.trace("cidOfIpnsFromEtagHeader", cidOfIpnsFromEtagHeader, "from gateway", gatewayUrl, "ipns name", ipnsName);
-                if (cidOfIpnsFromEtagHeader && this._updateCidsAlreadyLoaded.has(cidOfIpnsFromEtagHeader)) {
-=======
                 const cidOfIpnsFromEtagHeader = gatewayRes?.headers?.get("etag")?.toString();
                 if (
                     cidOfIpnsFromEtagHeader && // clean up " from the etag header
                     this._updateCidsAlreadyLoaded.has(CID.parse(cidOfIpnsFromEtagHeader.split('"').join("")).toV0().toString())
                 ) {
->>>>>>> 692ec349
                     abortController.abort("Aborting subplebbit IPNS request because we already loaded this record");
                     return new PlebbitError("ERR_GATEWAY_ABORTING_LOADING_SUB_BECAUSE_WE_ALREADY_LOADED_THIS_RECORD", {
                         cidOfIpnsFromEtagHeader,
