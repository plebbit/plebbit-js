import { doesDomainAddressHaveCapitalLetter, isIpns, parseRawPages, shortifyAddress } from "../util.js";
import { PostsPages } from "../pages.js";
import { Plebbit } from "../plebbit.js";

import { PostsPagesTypeIpfs, ProtocolVersion, SubplebbitEvents } from "../types.js";
import Logger from "@plebbit/plebbit-logger";

import { JsonSignature } from "../signer/constants.js";
import { TypedEmitter } from "tiny-typed-emitter";
import { PlebbitError } from "../plebbit-error.js";
import retry, { RetryOperation } from "retry";
import { SubplebbitClientsManager } from "../clients/client-manager.js";
import type {
    CreateSubplebbitOptions,
    Flair,
    FlairOwner,
    SubplebbitEditOptions,
    SubplebbitEncryption,
    SubplebbitFeatures,
    SubplebbitIpfsType,
    SubplebbitRole,
    SubplebbitStats,
    SubplebbitSuggested,
    SubplebbitType
} from "./types.js";
import * as remeda from "remeda";

export class RemoteSubplebbit extends TypedEmitter<SubplebbitEvents> implements Omit<SubplebbitType, "posts"> {
    // public
    title?: string;
    description?: string;
    roles?: { [authorAddress: string]: SubplebbitRole };
    lastPostCid?: string;
    lastCommentCid?: string;
    posts: PostsPages;
    pubsubTopic?: string;
    stats?: SubplebbitStats;
    features?: SubplebbitFeatures;
    suggested?: SubplebbitSuggested;
    flairs?: Record<FlairOwner, Flair[]>;
    address!: string;
    shortAddress!: string;
    statsCid?: string;
    createdAt!: number;
    updatedAt!: number;
    encryption!: SubplebbitEncryption;
    protocolVersion!: ProtocolVersion; // semantic version of the protocol https://semver.org/
    signature!: JsonSignature; // signature of the Subplebbit update by the sub owner to protect against malicious gateway
    rules?: string[];
    challenges: SubplebbitType["challenges"];
    postUpdates?: { [timestampRange: string]: string };

    // Only for Subplebbit instance
    state!: "stopped" | "updating" | "started";
    updatingState!: "stopped" | "resolving-address" | "fetching-ipns" | "fetching-ipfs" | "failed" | "succeeded";
    plebbit: Plebbit;
    clients: SubplebbitClientsManager["clients"];
    clientsManager: SubplebbitClientsManager;

    // should be used internally
    _ipnsLoadingOperation?: RetryOperation;

    // private
    protected _updateTimeout?: NodeJS.Timeout;

    constructor(plebbit: Plebbit) {
        super();
        this.plebbit = plebbit;
        this._setState("stopped");
        this._setUpdatingState("stopped");

        // these functions might get separated from their `this` when used
        this.start = this.start.bind(this);
        this.update = this.update.bind(this);
        this.stop = this.stop.bind(this);
        this.edit = this.edit.bind(this);

        this.on("error", (...args) => this.plebbit.emit("error", ...args));

        this.clientsManager = new SubplebbitClientsManager(this);
        this.clients = this.clientsManager.clients;

        this.posts = new PostsPages({
            pageCids: {},
            pages: {},
            plebbit: this.plebbit,
            subplebbitAddress: this.address,
            pagesIpfs: undefined
        });
    }

    async initRemoteSubplebbitPropsNoMerge(newProps: SubplebbitIpfsType) {
        // for now it's copy pasted, TODO remove duplicate code
        this.title = newProps.title;
        this.description = newProps.description;
        this.lastPostCid = newProps.lastPostCid;
        this.lastCommentCid = newProps.lastCommentCid;
        this.setAddress(newProps.address);
        this.pubsubTopic = newProps.pubsubTopic;
        this.challenges = newProps.challenges;
        this.statsCid = newProps.statsCid;
        this.createdAt = newProps.createdAt;
        this.updatedAt = newProps.updatedAt;
        this.encryption = newProps.encryption;
        this.roles = newProps.roles;
        this.features = newProps.features;
        this.suggested = newProps.suggested;
        this.rules = newProps.rules;
        this.flairs = newProps.flairs;
        this.signature = newProps.signature;
        this.postUpdates = newProps.postUpdates;
        if (newProps.posts) {
            const parsedPages = await parseRawPages(newProps.posts, this.plebbit);
            this.posts.updateProps({
                ...parsedPages,
                plebbit: this.plebbit,
                subplebbitAddress: this.address,
                pageCids: newProps.posts.pageCids
            });
        } else
            this.posts.updateProps({
                plebbit: this.plebbit,
                subplebbitAddress: this.address,
                pageCids: undefined,
                pages: undefined,
                pagesIpfs: undefined
            });
    }

    async initRemoteSubplebbitPropsWithMerge(newProps: Partial<SubplebbitIpfsType | CreateSubplebbitOptions>) {
        const mergedProps = { ...this.toJSONIpfs(), ...newProps };
        this._setAddress(mergedProps.address);
        this.protocolVersion = mergedProps.protocolVersion;
        this.title = mergedProps.title;
        this.description = mergedProps.description;
        this.lastPostCid = mergedProps.lastPostCid;
        this.lastCommentCid = mergedProps.lastCommentCid;
<<<<<<< HEAD
=======
        this.setAddress(mergedProps.address);
>>>>>>> a7aedf16
        this.pubsubTopic = mergedProps.pubsubTopic;
        this.challenges = mergedProps.challenges;
        this.statsCid = mergedProps.statsCid;
        this.createdAt = mergedProps.createdAt;
        this.updatedAt = mergedProps.updatedAt;
        this.encryption = mergedProps.encryption;
        this.roles = mergedProps.roles;
        this.features = mergedProps.features;
        this.suggested = mergedProps.suggested;
        this.rules = mergedProps.rules;
        this.flairs = mergedProps.flairs;
        this.signature = mergedProps.signature;
        this.postUpdates = mergedProps.postUpdates;

        // TODO check if we need to update this.posts, most of the time we don't need to

        // need to also check if this.address differs from this.posts.subplebbitAddress
        // when this.posts.pageCids differs from mergedProps.posts.pageCids OR
        // when this.address !== this.posts.subplebbitAddress
        const shouldUpdatePosts =
            this.address !== this.posts._subplebbitAddress ||
            ("posts" in newProps &&
                remeda.isPlainObject(newProps.posts?.pageCids) &&
                !remeda.isDeepEqual(this.posts.pageCids, newProps.posts.pageCids));

        if (shouldUpdatePosts ) {
            const parsedPages = <Pick<PostsPages, "pages"> & { pagesIpfs: PostsPagesTypeIpfs | undefined }>(
                await parseRawPages(mergedProps.posts, this.plebbit)
            );
            this.posts.updateProps({
                ...parsedPages,
                plebbit: this.plebbit,
                subplebbitAddress: this.address,
                pageCids: mergedProps.posts?.pageCids || {}
            });
        }
    }

    setAddress(newAddress: string) {
        // check if domain or ipns
        // else, throw an error
        if (doesDomainAddressHaveCapitalLetter(newAddress))
            throw new PlebbitError("ERR_DOMAIN_ADDRESS_HAS_CAPITAL_LETTER", { subplebbitAddress: newAddress });
        const isDomain = newAddress.includes(".");
        if (!isDomain && !isIpns(newAddress))
            throw new PlebbitError("ERR_INVALID_SUBPLEBBIT_ADDRESS", { subplebbitAddress: newAddress, isDomain, isIpns: false });

        this.address = newAddress;
        this.shortAddress = shortifyAddress(this.address);
    }

    toJSON(): SubplebbitType {
        return {
            ...this._toJSONBase(),
            posts: this.posts?.toJSON(),
            shortAddress: this.shortAddress
        };
    }

    protected _toJSONBase() {
        return {
            title: this.title,
            description: this.description,
            lastPostCid: this.lastPostCid,
            lastCommentCid: this.lastCommentCid,
            pubsubTopic: this.pubsubTopic,
            address: this.address,
            challenges: this.challenges,
            statsCid: this.statsCid,
            createdAt: this.createdAt,
            updatedAt: this.updatedAt,
            encryption: this.encryption,
            roles: this.roles,
            protocolVersion: this.protocolVersion,
            signature: this.signature,
            features: this.features,
            suggested: this.suggested,
            rules: this.rules,
            flairs: this.flairs,
            postUpdates: this.postUpdates
        };
    }

    toJSONIpfs(): SubplebbitIpfsType {
        return {
            ...this._toJSONBase(),
            posts: this.posts.toJSONIpfs()
        };
    }

    protected _setState(newState: RemoteSubplebbit["state"]) {
        if (newState === this.state) return;
        this.state = newState;
        this.emit("statechange", this.state);
    }

    _setUpdatingState(newState: RemoteSubplebbit["updatingState"]) {
        if (newState === this.updatingState) return;
        this.updatingState = newState;
        this.emit("updatingstatechange", this.updatingState);
    }

    private _isCriticalErrorWhenLoading(err: PlebbitError) {
        return err.code === "ERR_SUBPLEBBIT_SIGNATURE_IS_INVALID";
    }

    private async _retryLoadingSubplebbitIpns(log: Logger, subplebbitIpnsAddress: string): Promise<SubplebbitIpfsType | PlebbitError> {
        return new Promise((resolve) => {
            this._ipnsLoadingOperation!.attempt(async (curAttempt) => {
                log.trace(`Retrying to load subplebbit ipns (${subplebbitIpnsAddress}) for the ${curAttempt}th time`);
                try {
                    const update = await this.clientsManager.fetchSubplebbit(subplebbitIpnsAddress);
                    resolve(update);
                } catch (e) {
                    this._setUpdatingState("failed");
                    log.error(`Failed to load Subplebbit IPNS for the ${curAttempt}th attempt`, e);
                    if (e instanceof PlebbitError && this._isCriticalErrorWhenLoading(e)) resolve(e);
                    else this._ipnsLoadingOperation!.retry(<Error>e);
                }
            });
        });
    }

    private async updateOnce() {
        const log = Logger("plebbit-js:remote-subplebbit:update");

        this._ipnsLoadingOperation = retry.operation({ forever: true, factor: 2 });

        const loadedSubIpfs = await this._retryLoadingSubplebbitIpns(log, this.address);
        if (loadedSubIpfs instanceof Error) {
            this.emit("error", <PlebbitError>loadedSubIpfs);
            return;
        }
        // Signature already has been validated

        if ((this.updatedAt || 0) < loadedSubIpfs.updatedAt) {
            await this.initRemoteSubplebbitPropsNoMerge(loadedSubIpfs);
            log(`Remote Subplebbit received a new update. Will emit an update event`);
            this.emit("update", this);
        } else log.trace("Remote subplebbit received a SubplebbitIpfsType with no new information");
    }

    async update() {
        if (this.state !== "stopped") return; // No need to do anything if subplebbit is already updating

        const log = Logger("plebbit-js:remote-subplebbit:update");

        const updateLoop = (async () => {
            if (this.state === "updating")
                this.updateOnce()
                    .catch((e) => log.error(`Failed to update subplebbit`, e))
                    .finally(() => setTimeout(updateLoop, this.plebbit.updateInterval));
        }).bind(this);

        this._setState("updating");

        this.updateOnce()
            .catch((e) => log.error(`Failed to update subplebbit`, e))
            .finally(() => (this._updateTimeout = setTimeout(updateLoop, this.plebbit.updateInterval)));
    }

    async stop() {
        this._ipnsLoadingOperation?.stop();
        clearTimeout(this._updateTimeout);

        this._setUpdatingState("stopped");
        this._setState("stopped");
    }

    async edit(newSubplebbitOptions: SubplebbitEditOptions): Promise<this> {
        throw Error("Can't edit a remote subplebbit");
    }
    async start() {
        throw Error("A remote subplebbit can't be started");
    }

    async delete() {
        throw Error("A remote subplebbit can't be deleted");
    }
}<|MERGE_RESOLUTION|>--- conflicted
+++ resolved
@@ -129,16 +129,11 @@
 
     async initRemoteSubplebbitPropsWithMerge(newProps: Partial<SubplebbitIpfsType | CreateSubplebbitOptions>) {
         const mergedProps = { ...this.toJSONIpfs(), ...newProps };
-        this._setAddress(mergedProps.address);
-        this.protocolVersion = mergedProps.protocolVersion;
         this.title = mergedProps.title;
         this.description = mergedProps.description;
         this.lastPostCid = mergedProps.lastPostCid;
         this.lastCommentCid = mergedProps.lastCommentCid;
-<<<<<<< HEAD
-=======
         this.setAddress(mergedProps.address);
->>>>>>> a7aedf16
         this.pubsubTopic = mergedProps.pubsubTopic;
         this.challenges = mergedProps.challenges;
         this.statsCid = mergedProps.statsCid;
@@ -174,7 +169,14 @@
                 subplebbitAddress: this.address,
                 pageCids: mergedProps.posts?.pageCids || {}
             });
-        }
+        } else
+            this.posts.updateProps({
+                plebbit: this.plebbit,
+                subplebbitAddress: this.address,
+                pageCids: undefined,
+                pages: undefined,
+                pagesIpfs: undefined
+            });
     }
 
     setAddress(newAddress: string) {
