--- conflicted
+++ resolved
@@ -16,11 +16,7 @@
     "test": "mocha --timeout 0",
     "build:cjs": "babel src --out-dir dist/node/cjs --config-file ./config/babel-cjs.js && echo '{\"type\": \"commonjs\"}'> dist/node/cjs/package.json",
     "build:esm": "babel src --out-dir dist/node/esm --config-file ./config/babel-esm.js && echo '{\"type\": \"module\"}'> dist/node/esm/package.json",
-<<<<<<< HEAD
     "build:browser": "babel src --out-dir dist/browser --config-file ./config/babel-browser.js && echo '{\"type\": \"module\"}'> dist/browser/package.json && cp ./config/babel-browser-noop.js dist/browser/noop.js",
-=======
-    "build:browser": "TODO and also add 'browser: ./dist/browser/index.js' to package.json and exports.browser",
->>>>>>> d8397bfc
     "build": "npm run build:cjs && npm run build:esm"
   },
   "repository": {
@@ -62,10 +58,7 @@
     "@babel/cli": "7.17.10",
     "@babel/preset-env": "7.17.10",
     "babel-plugin-add-module-exports": "1.0.4",
-<<<<<<< HEAD
     "babel-plugin-module-resolver": "4.1.0",
-=======
->>>>>>> d8397bfc
     "mocha": "9.2.2"
   },
   "type": "module"
